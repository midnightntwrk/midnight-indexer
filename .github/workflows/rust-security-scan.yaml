--- conflicted
+++ resolved
@@ -24,16 +24,11 @@
       - name: Run cargo-audit
         run: cargo audit --format sarif > scan.sarif || true
 
-<<<<<<< HEAD
-      - name: Upload SARIF to GitHub Security
-        uses: github/codeql-action/upload-sarif@86b04fb0e47484f7282357688f21d5d0e32175fe
-=======
       - name: Upload SARIF
         uses: github/codeql-action/upload-sarif@7273f08caa1dcf2c2837f362f1982de0ab4dc344
->>>>>>> c88f8cfa
         with:
           sarif_file: scan.sarif
-      
+
       - name: Upload SARIF to Checkmarx
         uses: midnightntwrk/upload-sarif-github-action@feat/PM-18735-checkmarx-byor-upload
         with:
