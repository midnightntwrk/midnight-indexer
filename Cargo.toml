[workspace]
resolver = "2"
members = [
    "indexer-common",
    "chain-indexer",
    "wallet-indexer",
    "indexer-api",
    "indexer-standalone",
    "indexer-tests",
]

[workspace.package]
<<<<<<< HEAD
version       = "2.1.2"
=======
version       = "3.0.0"
>>>>>>> d54725fe
edition       = "2024"
license       = "Apache-2.0"
readme        = "README.md"
homepage      = "https://github.com/midnightntwrk/midnight-indexer"
repository    = "https://github.com/midnightntwrk/midnight-indexer"
documentation = "https://github.com/midnightntwrk/midnight-indexer"
publish       = false

[workspace.dependencies]
anyhow                      = { version = "1.0" }
assert_matches              = { version = "1.5" }
async-graphql               = { version = "7.0" }
async-graphql-axum          = { version = "7.0" }
async-nats                  = { version = "0.41" }
async-stream                = { version = "0.3" }
axum                        = { version = "0.8" }
bech32                      = { version = "0.11" }
byte-unit                   = { version = "5.1" }
byte-unit-serde             = { version = "0.1" }
chacha20poly1305            = { version = "0.10" }
clap                        = { version = "4.5" }
const-hex                   = { version = "1.14" }
derive_more                 = { version = "2.0" }
fake                        = { version = "2.10" }
fastrace                    = { version = "0.7" }
fastrace-axum               = { version = "0.1" }
fastrace-opentelemetry      = { version = "0.10" }
figment                     = { version = "0.10" }
fs_extra                    = { version = "1.3" }
futures                     = { version = "0.3" }
graphql_client              = { version = "0.14" }
humantime-serde             = { version = "1.1" }
indoc                       = { version = "2.0" }
itertools                   = { version = "0.14" }
log                         = { version = "0.4" }
logforth                    = { version = "0.25" }
metrics                     = { version = "0.24" }
metrics-exporter-prometheus = { version = "0.17", default-features = false }
midnight-ledger             = { git = "https://github.com/midnightntwrk/midnight-ledger-prototype", tag = "ledger-4.0.0" }
opentelemetry               = { version = "0.29" }
opentelemetry_sdk           = { version = "0.29" }
opentelemetry-otlp          = { version = "0.29" }
parity-scale-codec          = { version = "3.7" }
parking_lot                 = { version = "0.12" }
paste                       = { version = "1.0" }
reqwest                     = { version = "0.12", default-features = false }
secrecy                     = { version = "0.10" }
serde                       = { version = "1.0" }
serde_json                  = { version = "1.0" }
serde_with                  = { version = "3.12" }
sha2                        = { version = "0.10" }
sqlx                        = { version = "0.8" }
stream-cancel               = { version = "0.8" }
<<<<<<< HEAD
subxt                       = { version = "0.41" }
tempfile                    = { version = "3.19" }
testcontainers              = { version = "0.23" }
testcontainers-modules      = { version = "0.11" }
=======
subxt                       = { version = "0.42" }
tempfile                    = { version = "3.20" }
testcontainers              = { version = "0.24" }
testcontainers-modules      = { version = "0.12" }
>>>>>>> d54725fe
thiserror                   = { version = "2.0" }
tokio                       = { version = "1" }
tokio-stream                = { version = "0.1" }
tokio-tungstenite           = { version = "0.26" }
tokio-util                  = { version = "0.7" }
tower                       = { version = "0.5" }
tower-http                  = { version = "0.6" }
trait-variant               = { version = "0.1" }
uuid                        = { version = "1.17" }<|MERGE_RESOLUTION|>--- conflicted
+++ resolved
@@ -10,11 +10,7 @@
 ]
 
 [workspace.package]
-<<<<<<< HEAD
-version       = "2.1.2"
-=======
 version       = "3.0.0"
->>>>>>> d54725fe
 edition       = "2024"
 license       = "Apache-2.0"
 readme        = "README.md"
@@ -68,17 +64,10 @@
 sha2                        = { version = "0.10" }
 sqlx                        = { version = "0.8" }
 stream-cancel               = { version = "0.8" }
-<<<<<<< HEAD
-subxt                       = { version = "0.41" }
-tempfile                    = { version = "3.19" }
-testcontainers              = { version = "0.23" }
-testcontainers-modules      = { version = "0.11" }
-=======
 subxt                       = { version = "0.42" }
 tempfile                    = { version = "3.20" }
 testcontainers              = { version = "0.24" }
 testcontainers-modules      = { version = "0.12" }
->>>>>>> d54725fe
 thiserror                   = { version = "2.0" }
 tokio                       = { version = "1" }
 tokio-stream                = { version = "0.1" }
