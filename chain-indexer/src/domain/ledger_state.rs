// This file is part of midnight-indexer.
// Copyright (C) 2025 Midnight Foundation
// SPDX-License-Identifier: Apache-2.0
// Licensed under the Apache License, Version 2.0 (the "License");
// You may not use this file except in compliance with the License.
// You may obtain a copy of the License at
// http://www.apache.org/licenses/LICENSE-2.0
// Unless required by applicable law or agreed to in writing, software
// distributed under the License is distributed on an "AS IS" BASIS,
// WITHOUT WARRANTIES OR CONDITIONS OF ANY KIND, either express or implied.
// See the License for the specific language governing permissions and
// limitations under the License.

<<<<<<< HEAD
use crate::domain::{
    RegularTransaction, SystemTransaction, Transaction, dust::extract_dust_operations, node,
};
use derive_more::derive::{Deref, From};
use fastrace::trace;
use indexer_common::domain::{
    ApplyRegularTransactionResult, BlockHash, LedgerEvent, LedgerEventGrouping, NetworkId,
    SerializedTransaction, TransactionVariant,
    dust::DustEvent,
=======
use crate::domain::{RegularTransaction, SystemTransaction, Transaction, node};
use derive_more::derive::{Deref, From};
use fastrace::trace;
use indexer_common::domain::{
    ApplyRegularTransactionOutcome, ApplySystemTransactionOutcome, BlockHash, NetworkId,
    SerializedTransaction, TransactionVariant,
>>>>>>> 05a05868
    ledger::{self, LedgerParameters},
};
use std::ops::DerefMut;
use thiserror::Error;

/// New type for ledger state from indexer_common.
#[derive(Debug, Clone, From, Deref)]
pub struct LedgerState(pub indexer_common::domain::ledger::LedgerState);

impl DerefMut for LedgerState {
    fn deref_mut(&mut self) -> &mut Self::Target {
        &mut self.0
    }
}

impl LedgerState {
    #[allow(missing_docs)]
    pub fn new(network_id: NetworkId) -> Self {
        Self(indexer_common::domain::ledger::LedgerState::new(network_id))
    }

    /// Apply the given storecd transactions to this ledger state.
    #[trace(properties = { "block_parent_hash": "{block_parent_hash}" })]
    pub fn apply_stored_transactions<'a>(
        &mut self,
        transactions: impl Iterator<Item = &'a (TransactionVariant, SerializedTransaction)>,
        block_parent_hash: BlockHash,
        block_timestamp: u64,
    ) -> Result<LedgerParameters, Error> {
        for (variant, transaction) in transactions {
            match variant {
                TransactionVariant::Regular => {
                    self.apply_regular_transaction(
                        transaction,
                        block_parent_hash,
                        block_timestamp,
                    )?;
                }

                TransactionVariant::System => {
                    self.apply_system_transaction(transaction, block_timestamp)?;
                }
            }
        }

        let ledger_parameters = self.post_apply_transactions(block_timestamp)?;

        Ok(ledger_parameters)
    }

    /// Apply the given node transactions to this ledger state and return domain transactions.
    #[trace(properties = { "block_parent_hash": "{block_parent_hash}" })]
    pub fn apply_node_transactions(
        &mut self,
        transactions: impl IntoIterator<Item = node::Transaction>,
        block_parent_hash: BlockHash,
        block_timestamp: u64,
    ) -> Result<(Vec<Transaction>, LedgerParameters), Error> {
        let transactions = transactions
            .into_iter()
            .map(|transaction| {
                self.apply_node_transaction(transaction, block_parent_hash, block_timestamp)
            })
            .collect::<Result<Vec<_>, _>>()?;

        let ledger_parameters = self.post_apply_transactions(block_timestamp)?;

        Ok((transactions, ledger_parameters))
    }

    /// The highest used zswap state index or none.
    pub fn highest_zswap_state_index(&self) -> Option<u64> {
        (self.zswap_first_free() != 0).then(|| self.zswap_first_free() - 1)
    }

    #[trace(properties = {
        "block_parent_hash": "{block_parent_hash}",
        "block_timestamp": "{block_timestamp}"
    })]
    fn apply_node_transaction(
        &mut self,
        transaction: node::Transaction,
        block_parent_hash: BlockHash,
        block_timestamp: u64,
    ) -> Result<Transaction, Error> {
        match transaction {
            node::Transaction::Regular(transaction) => {
                self.apply_regular_node_transaction(transaction, block_parent_hash, block_timestamp)
            }

            node::Transaction::System(transaction) => {
                self.apply_system_node_transaction(transaction, block_parent_hash, block_timestamp)
            }
        }
    }

    #[trace(properties = {
        "block_parent_hash": "{block_parent_hash}",
        "block_timestamp": "{block_timestamp}"
    })]
    fn apply_regular_node_transaction(
        &mut self,
        transaction: node::RegularTransaction,
        block_parent_hash: BlockHash,
        block_timestamp: u64,
    ) -> Result<Transaction, Error> {
        let mut transaction = RegularTransaction::from(transaction);

        // Apply transaction.
        let start_index = self.zswap_first_free();
<<<<<<< HEAD
        let ApplyRegularTransactionResult {
=======
        let ApplyRegularTransactionOutcome {
>>>>>>> 05a05868
            transaction_result,
            created_unshielded_utxos,
            spent_unshielded_utxos,
            ledger_events,
        } = self.apply_regular_transaction(&transaction.raw, block_parent_hash, block_timestamp)?;

        // Update transaction.
        transaction.transaction_result = transaction_result;
        transaction.merkle_tree_root = self.zswap_merkle_tree_root().serialize()?;
        transaction.start_index = start_index;
        transaction.end_index = self.zswap_first_free();
        transaction.created_unshielded_utxos = created_unshielded_utxos;
        transaction.spent_unshielded_utxos = spent_unshielded_utxos;
<<<<<<< HEAD
        transaction.ledger_events = ledger_events.clone();

        // Extract and process DUST events into projections
        let dust_events = extract_dust_events_from_ledger_events(&ledger_events, transaction.hash)?;
        if !dust_events.is_empty() {
            transaction.dust_projections = Some(extract_dust_operations(&dust_events));
        }
=======
        transaction.ledger_events = ledger_events;
>>>>>>> 05a05868

        // Update contract actions.
        if transaction.end_index > transaction.start_index {
            for contract_action in transaction.contract_actions.iter_mut() {
                let zswap_state = self.extract_contract_zswap_state(&contract_action.address)?;
                contract_action.chain_state = zswap_state;
            }
        }

        // Update extracted balances of contract actions.
        for contract_action in &mut transaction.contract_actions {
            let contract_state = ledger::ContractState::deserialize(
                &contract_action.state,
                transaction.protocol_version,
            )?;
            let balances = contract_state.balances()?;
            contract_action.extracted_balances = balances;
        }

        Ok(Transaction::Regular(transaction.into()))
    }

    #[trace(properties = {
        "block_parent_hash": "{block_parent_hash}",
        "block_timestamp": "{block_timestamp}"
    })]
    fn apply_system_node_transaction(
        &mut self,
        transaction: node::SystemTransaction,
        block_parent_hash: BlockHash,
        block_timestamp: u64,
    ) -> Result<Transaction, Error> {
        let mut transaction = SystemTransaction::from(transaction);
<<<<<<< HEAD
        let ledger_events = self.apply_system_transaction(&transaction.raw, block_timestamp)?;
        transaction.ledger_events = ledger_events.clone();

        // Extract and process DUST events into projections
        let dust_events = extract_dust_events_from_ledger_events(&ledger_events, transaction.hash)?;
        if !dust_events.is_empty() {
            transaction.dust_projections = Some(extract_dust_operations(&dust_events));
        }
=======

        // Apply transaction.
        let ApplySystemTransactionOutcome {
            created_unshielded_utxos,
            ledger_events,
        } = self.apply_system_transaction(&transaction.raw, block_timestamp)?;

        // Update transaction.
        transaction.created_unshielded_utxos = created_unshielded_utxos;
        transaction.ledger_events = ledger_events;
>>>>>>> 05a05868

        Ok(Transaction::System(transaction))
    }
}

#[derive(Debug, Error)]
pub enum Error {
    #[error("cannot apply transaction")]
    ApplyTransaction(#[from] indexer_common::domain::ledger::Error),

    #[error("cannot deserialize DUST event: {0}")]
    DeserializeDustEvent(String),
}

/// Extract DUST events from generic ledger events.
/// The actual field extraction happens in indexer-common where the events are deserialized.
fn extract_dust_events_from_ledger_events(
    ledger_events: &[LedgerEvent],
    transaction_hash: indexer_common::domain::TransactionHash,
) -> Result<Vec<DustEvent>, Error> {
    use indexer_common::domain::{LedgerEventAttributes, dust::DustEventAttributes};

    let mut dust_events = Vec::new();

    for ledger_event in ledger_events {
        // Check if this is a DUST event by checking the grouping
        if ledger_event.grouping == LedgerEventGrouping::Dust {
            // All fields are now properly extracted in indexer-common
            let event_details = match &ledger_event.attributes {
                LedgerEventAttributes::DustInitialUtxo {
                    output,
                    generation_info,
                    generation_index,
                } => DustEventAttributes::DustInitialUtxo {
                    output: *output,
                    generation_info: *generation_info,
                    generation_index: *generation_index,
                },

                LedgerEventAttributes::DustGenerationDtimeUpdate {
                    generation_info,
                    generation_index,
                    merkle_path,
                } => DustEventAttributes::DustGenerationDtimeUpdate {
                    generation_info: *generation_info,
                    generation_index: *generation_index,
                    merkle_path: merkle_path.clone(),
                },

                LedgerEventAttributes::DustSpendProcessed {
                    commitment,
                    commitment_index,
                    nullifier,
                    v_fee,
                    time,
                } => DustEventAttributes::DustSpendProcessed {
                    commitment: *commitment,
                    commitment_index: *commitment_index,
                    nullifier: *nullifier,
                    v_fee: *v_fee,
                    time: *time,
                    // NOTE: params should be extracted from ledger state at the time of the event
                    // This would require passing ledger state context through the extraction
                    // pipeline Currently not available due to architectural
                    // separation between layers
                    params: Default::default(),
                },

                _ => continue, // Not a DUST-specific event
            };

            // DUST events use segment 0 (guaranteed segment) per protocol design:
            // The ledger spec mandates "fee payments are processed during the guaranteed segment"
            dust_events.push(DustEvent {
                transaction_hash,
                logical_segment: 0,
                physical_segment: 0,
                event_details,
            });
        }
    }

    Ok(dust_events)
}<|MERGE_RESOLUTION|>--- conflicted
+++ resolved
@@ -11,24 +11,15 @@
 // See the License for the specific language governing permissions and
 // limitations under the License.
 
-<<<<<<< HEAD
 use crate::domain::{
     RegularTransaction, SystemTransaction, Transaction, dust::extract_dust_operations, node,
 };
 use derive_more::derive::{Deref, From};
 use fastrace::trace;
 use indexer_common::domain::{
-    ApplyRegularTransactionResult, BlockHash, LedgerEvent, LedgerEventGrouping, NetworkId,
-    SerializedTransaction, TransactionVariant,
+    ApplyRegularTransactionOutcome, ApplySystemTransactionOutcome, BlockHash, LedgerEvent,
+    LedgerEventGrouping, NetworkId, SerializedTransaction, TransactionVariant,
     dust::DustEvent,
-=======
-use crate::domain::{RegularTransaction, SystemTransaction, Transaction, node};
-use derive_more::derive::{Deref, From};
-use fastrace::trace;
-use indexer_common::domain::{
-    ApplyRegularTransactionOutcome, ApplySystemTransactionOutcome, BlockHash, NetworkId,
-    SerializedTransaction, TransactionVariant,
->>>>>>> 05a05868
     ledger::{self, LedgerParameters},
 };
 use std::ops::DerefMut;
@@ -139,11 +130,7 @@
 
         // Apply transaction.
         let start_index = self.zswap_first_free();
-<<<<<<< HEAD
-        let ApplyRegularTransactionResult {
-=======
         let ApplyRegularTransactionOutcome {
->>>>>>> 05a05868
             transaction_result,
             created_unshielded_utxos,
             spent_unshielded_utxos,
@@ -157,7 +144,6 @@
         transaction.end_index = self.zswap_first_free();
         transaction.created_unshielded_utxos = created_unshielded_utxos;
         transaction.spent_unshielded_utxos = spent_unshielded_utxos;
-<<<<<<< HEAD
         transaction.ledger_events = ledger_events.clone();
 
         // Extract and process DUST events into projections
@@ -165,9 +151,6 @@
         if !dust_events.is_empty() {
             transaction.dust_projections = Some(extract_dust_operations(&dust_events));
         }
-=======
-        transaction.ledger_events = ledger_events;
->>>>>>> 05a05868
 
         // Update contract actions.
         if transaction.end_index > transaction.start_index {
@@ -201,16 +184,6 @@
         block_timestamp: u64,
     ) -> Result<Transaction, Error> {
         let mut transaction = SystemTransaction::from(transaction);
-<<<<<<< HEAD
-        let ledger_events = self.apply_system_transaction(&transaction.raw, block_timestamp)?;
-        transaction.ledger_events = ledger_events.clone();
-
-        // Extract and process DUST events into projections
-        let dust_events = extract_dust_events_from_ledger_events(&ledger_events, transaction.hash)?;
-        if !dust_events.is_empty() {
-            transaction.dust_projections = Some(extract_dust_operations(&dust_events));
-        }
-=======
 
         // Apply transaction.
         let ApplySystemTransactionOutcome {
@@ -220,8 +193,13 @@
 
         // Update transaction.
         transaction.created_unshielded_utxos = created_unshielded_utxos;
-        transaction.ledger_events = ledger_events;
->>>>>>> 05a05868
+        transaction.ledger_events = ledger_events.clone();
+
+        // Extract and process DUST events into projections
+        let dust_events = extract_dust_events_from_ledger_events(&ledger_events, transaction.hash)?;
+        if !dust_events.is_empty() {
+            transaction.dust_projections = Some(extract_dust_operations(&dust_events));
+        }
 
         Ok(Transaction::System(transaction))
     }
