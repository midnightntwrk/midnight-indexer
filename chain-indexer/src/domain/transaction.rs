// This file is part of midnight-indexer.
// Copyright (C) 2025 Midnight Foundation
// SPDX-License-Identifier: Apache-2.0
// Licensed under the Apache License, Version 2.0 (the "License");
// You may not use this file except in compliance with the License.
// You may obtain a copy of the License at
// http://www.apache.org/licenses/LICENSE-2.0
// Unless required by applicable law or agreed to in writing, software
// distributed under the License is distributed on an "AS IS" BASIS,
// WITHOUT WARRANTIES OR CONDITIONS OF ANY KIND, either express or implied.
// See the License for the specific language governing permissions and
// limitations under the License.

use crate::domain::{ContractAction, dust::DustEventProjections, node};
use indexer_common::domain::{
    ByteArray, LedgerEvent, ProtocolVersion, SerializedTransaction,
    SerializedTransactionIdentifier, SerializedZswapStateRoot, TransactionHash, TransactionResult,
<<<<<<< HEAD
    TransactionVariant, UnshieldedUtxo, ledger::Error as LedgerError,
=======
    TransactionVariant, UnshieldedUtxo,
>>>>>>> 05a05868
};
use sqlx::FromRow;
use std::fmt::Debug;
use thiserror::Error;

#[derive(Debug, Clone, PartialEq, Eq)]
pub enum Transaction {
    Regular(Box<RegularTransaction>),
    System(SystemTransaction),
}

impl Transaction {
    pub fn variant(&self) -> TransactionVariant {
        match self {
            Transaction::Regular(_) => TransactionVariant::Regular,
            Transaction::System(_) => TransactionVariant::System,
        }
    }

    pub fn hash(&self) -> TransactionHash {
        match self {
            Transaction::Regular(transaction) => transaction.hash,
            Transaction::System(transaction) => transaction.hash,
        }
    }

    pub fn protocol_version(&self) -> ProtocolVersion {
        match self {
            Transaction::Regular(transaction) => transaction.protocol_version,
            Transaction::System(transaction) => transaction.protocol_version,
        }
    }

    pub fn raw(&self) -> &[u8] {
        match self {
            Transaction::Regular(transaction) => &transaction.raw,
            Transaction::System(transaction) => &transaction.raw,
        }
    }
}

impl TryFrom<node::Transaction> for Transaction {
    type Error = DeserializeSystemTransactionError;

    fn try_from(transaction: node::Transaction) -> Result<Self, Self::Error> {
        match transaction {
            node::Transaction::Regular(regular_transaction) => {
<<<<<<< HEAD
                Ok(Transaction::Regular(Box::new(regular_transaction.into())))
=======
                Transaction::Regular(Box::new(regular_transaction.into()))
>>>>>>> 05a05868
            }

            node::Transaction::System(system_transaction) => {
                Ok(Transaction::System(system_transaction.into()))
            }
        }
    }
}

#[derive(Debug, Clone, PartialEq, Eq)]
pub struct RegularTransaction {
    // These fields come from the node.
    pub hash: TransactionHash,
    pub protocol_version: ProtocolVersion,
    pub raw: SerializedTransaction,
    pub identifiers: Vec<SerializedTransactionIdentifier>,
    pub contract_actions: Vec<ContractAction>,
    pub paid_fees: u128,
    pub estimated_fees: u128,

    // These fields are set after applying the transaction to the ledger state.
    pub transaction_result: TransactionResult,
    pub merkle_tree_root: SerializedZswapStateRoot,
    pub start_index: u64,
    pub end_index: u64,
    pub created_unshielded_utxos: Vec<UnshieldedUtxo>,
    pub spent_unshielded_utxos: Vec<UnshieldedUtxo>,
    pub ledger_events: Vec<LedgerEvent>,
<<<<<<< HEAD

    // DUST projection processing
    pub dust_projections: Option<DustEventProjections>,
=======
>>>>>>> 05a05868
}

impl From<node::RegularTransaction> for RegularTransaction {
    fn from(transaction: node::RegularTransaction) -> Self {
        Self {
            hash: transaction.hash,
            protocol_version: transaction.protocol_version,
            identifiers: transaction.identifiers,
            raw: transaction.raw,
            contract_actions: transaction.contract_actions,
            paid_fees: transaction.paid_fees,
            estimated_fees: transaction.estimated_fees,
            transaction_result: Default::default(),
            merkle_tree_root: Default::default(),
            start_index: Default::default(),
            end_index: Default::default(),
            created_unshielded_utxos: Default::default(),
            spent_unshielded_utxos: Default::default(),
            ledger_events: Default::default(),
<<<<<<< HEAD
            dust_projections: None,
=======
>>>>>>> 05a05868
        }
    }
}

#[derive(Debug, Clone, PartialEq, Eq)]
pub struct SystemTransaction {
    // These fields come from the node.
    pub hash: TransactionHash,
    pub protocol_version: ProtocolVersion,
    pub raw: SerializedTransaction,

    // These fields are set after applying the transaction to the ledger state.
<<<<<<< HEAD
    pub ledger_events: Vec<LedgerEvent>,

    // DUST projection processing
    pub dust_projections: Option<DustEventProjections>,
=======
    pub created_unshielded_utxos: Vec<UnshieldedUtxo>,
    pub ledger_events: Vec<LedgerEvent>,
>>>>>>> 05a05868
}

impl From<node::SystemTransaction> for SystemTransaction {
    fn from(transaction: node::SystemTransaction) -> Self {
        Self {
            hash: transaction.hash,
            protocol_version: transaction.protocol_version,
            raw: transaction.raw,
<<<<<<< HEAD
            ledger_events: Default::default(),
            dust_projections: None,
        }
    }
}

/// Error type for system transaction processing.
#[derive(Debug, Error)]
#[error("cannot deserialize system transaction")]
pub struct DeserializeSystemTransactionError(#[from] LedgerError);

=======
            created_unshielded_utxos: Default::default(),
            ledger_events: Default::default(),
        }
    }
}

>>>>>>> 05a05868
/// All serialized transactions from a single block along with metadata needed for ledger state
/// application.
#[derive(Debug, Clone, PartialEq, Eq, FromRow)]
pub struct BlockTransactions {
    pub transactions: Vec<(TransactionVariant, SerializedTransaction)>,

    #[sqlx(try_from = "i64")]
    pub protocol_version: ProtocolVersion,

    pub block_parent_hash: ByteArray<32>,

    #[sqlx(try_from = "i64")]
    pub block_timestamp: u64,
}<|MERGE_RESOLUTION|>--- conflicted
+++ resolved
@@ -15,11 +15,7 @@
 use indexer_common::domain::{
     ByteArray, LedgerEvent, ProtocolVersion, SerializedTransaction,
     SerializedTransactionIdentifier, SerializedZswapStateRoot, TransactionHash, TransactionResult,
-<<<<<<< HEAD
     TransactionVariant, UnshieldedUtxo, ledger::Error as LedgerError,
-=======
-    TransactionVariant, UnshieldedUtxo,
->>>>>>> 05a05868
 };
 use sqlx::FromRow;
 use std::fmt::Debug;
@@ -67,11 +63,7 @@
     fn try_from(transaction: node::Transaction) -> Result<Self, Self::Error> {
         match transaction {
             node::Transaction::Regular(regular_transaction) => {
-<<<<<<< HEAD
                 Ok(Transaction::Regular(Box::new(regular_transaction.into())))
-=======
-                Transaction::Regular(Box::new(regular_transaction.into()))
->>>>>>> 05a05868
             }
 
             node::Transaction::System(system_transaction) => {
@@ -100,12 +92,9 @@
     pub created_unshielded_utxos: Vec<UnshieldedUtxo>,
     pub spent_unshielded_utxos: Vec<UnshieldedUtxo>,
     pub ledger_events: Vec<LedgerEvent>,
-<<<<<<< HEAD
 
     // DUST projection processing
     pub dust_projections: Option<DustEventProjections>,
-=======
->>>>>>> 05a05868
 }
 
 impl From<node::RegularTransaction> for RegularTransaction {
@@ -125,10 +114,7 @@
             created_unshielded_utxos: Default::default(),
             spent_unshielded_utxos: Default::default(),
             ledger_events: Default::default(),
-<<<<<<< HEAD
             dust_projections: None,
-=======
->>>>>>> 05a05868
         }
     }
 }
@@ -141,15 +127,11 @@
     pub raw: SerializedTransaction,
 
     // These fields are set after applying the transaction to the ledger state.
-<<<<<<< HEAD
+    pub created_unshielded_utxos: Vec<UnshieldedUtxo>,
     pub ledger_events: Vec<LedgerEvent>,
 
     // DUST projection processing
     pub dust_projections: Option<DustEventProjections>,
-=======
-    pub created_unshielded_utxos: Vec<UnshieldedUtxo>,
-    pub ledger_events: Vec<LedgerEvent>,
->>>>>>> 05a05868
 }
 
 impl From<node::SystemTransaction> for SystemTransaction {
@@ -158,7 +140,7 @@
             hash: transaction.hash,
             protocol_version: transaction.protocol_version,
             raw: transaction.raw,
-<<<<<<< HEAD
+            created_unshielded_utxos: Default::default(),
             ledger_events: Default::default(),
             dust_projections: None,
         }
@@ -170,14 +152,6 @@
 #[error("cannot deserialize system transaction")]
 pub struct DeserializeSystemTransactionError(#[from] LedgerError);
 
-=======
-            created_unshielded_utxos: Default::default(),
-            ledger_events: Default::default(),
-        }
-    }
-}
-
->>>>>>> 05a05868
 /// All serialized transactions from a single block along with metadata needed for ledger state
 /// application.
 #[derive(Debug, Clone, PartialEq, Eq, FromRow)]
