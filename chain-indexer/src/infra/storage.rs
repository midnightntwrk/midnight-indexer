--- conflicted
+++ resolved
@@ -12,26 +12,16 @@
 // limitations under the License.
 
 use crate::domain::{
-<<<<<<< HEAD
     self, Block, BlockTransactions, ContractAction, DustEventProjections, DustGenerationInfo,
     DustMerklePathEntry, DustRegistrationEvent, QualifiedDustOutput, RegularTransaction,
     SystemTransaction, Transaction, node::BlockInfo,
-=======
-    self, Block, BlockTransactions, ContractAction, RegularTransaction, SystemTransaction,
-    Transaction, node::BlockInfo,
->>>>>>> 05a05868
 };
 use fastrace::trace;
 use futures::{TryFutureExt, TryStreamExt};
 use indexer_common::{
     domain::{
-<<<<<<< HEAD
         BlockHash, ByteVec, ContractAttributes, ContractBalance, DustCommitment, DustNullifier,
         LedgerEvent, LedgerEventAttributes, TransactionVariant, UnshieldedUtxo,
-=======
-        BlockHash, ByteVec, ContractAttributes, ContractBalance, LedgerEvent,
-        LedgerEventAttributes, TransactionVariant, UnshieldedUtxo,
->>>>>>> 05a05868
     },
     infra::sqlx::U128BeBytes,
 };
@@ -198,10 +188,7 @@
 #[derive(Debug, Clone, Copy, PartialEq, Eq, Serialize, Deserialize, Type)]
 #[cfg_attr(feature = "cloud", sqlx(type_name = "CONTRACT_ACTION_VARIANT"))]
 enum ContractActionVariant {
-<<<<<<< HEAD
     /// A contract deployment.
-=======
->>>>>>> 05a05868
     Deploy,
     Call,
     Update,
@@ -235,15 +222,10 @@
             LedgerEventAttributes::ZswapOutput => Self::ZswapOutput,
             LedgerEventAttributes::ParamChange => Self::ParamChange,
             LedgerEventAttributes::DustInitialUtxo { .. } => Self::DustInitialUtxo,
-<<<<<<< HEAD
             LedgerEventAttributes::DustGenerationDtimeUpdate { .. } => {
                 Self::DustGenerationDtimeUpdate
             }
             LedgerEventAttributes::DustSpendProcessed { .. } => Self::DustSpendProcessed,
-=======
-            LedgerEventAttributes::DustGenerationDtimeUpdate => Self::DustGenerationDtimeUpdate,
-            LedgerEventAttributes::DustSpendProcessed => Self::DustSpendProcessed,
->>>>>>> 05a05868
         }
     }
 }
@@ -295,10 +277,7 @@
         .await?;
 
     let max_transaction_id = save_transactions(transactions, block_id, tx).await?;
-<<<<<<< HEAD
     save_dust_registration_events(dust_registration_events, block_id, block.timestamp, tx).await?;
-=======
->>>>>>> 05a05868
     Ok(max_transaction_id)
 }
 
@@ -425,14 +404,11 @@
 
     save_ledger_events(&transaction.ledger_events, transaction_id, tx).await?;
 
-<<<<<<< HEAD
     // Save DUST projections if present
     if let Some(projections) = &transaction.dust_projections {
         save_dust_projections(projections, transaction_id, block_id as u32, tx).await?;
     }
 
-=======
->>>>>>> 05a05868
     Ok(transaction_id as u64)
 }
 
@@ -440,18 +416,7 @@
 async fn save_system_transaction(
     transaction: &SystemTransaction,
     transaction_id: i64,
-<<<<<<< HEAD
     block_id: i64,
-    tx: &mut SqlxTransaction,
-) -> Result<(), sqlx::Error> {
-    save_ledger_events(&transaction.ledger_events, transaction_id, tx).await?;
-
-    // Save DUST projections if present
-    if let Some(projections) = &transaction.dust_projections {
-        save_dust_projections(projections, transaction_id, block_id as u32, tx).await?;
-    }
-
-=======
     tx: &mut SqlxTransaction,
 ) -> Result<(), sqlx::Error> {
     save_unshielded_utxos(
@@ -462,59 +427,13 @@
     )
     .await?;
 
-    save_ledger_events(&transaction.ledger_events, transaction_id, tx).await
-}
-
-#[trace(properties = { "transaction_id": "{transaction_id}" })]
-async fn save_contract_actions(
-    contract_actions: &[ContractAction],
-    transaction_id: i64,
-    tx: &mut SqlxTransaction,
-) -> Result<(), sqlx::Error> {
-    if contract_actions.is_empty() {
-        return Ok(());
-    }
-
-    let query = indoc! {"
-        INSERT INTO contract_actions (
-            transaction_id,
-            variant,
-            address,
-            state,
-            chain_state,
-            attributes
-        )
-    "};
-
-    let contract_action_ids = QueryBuilder::new(query)
-        .push_values(contract_actions.iter(), |mut q, action| {
-            q.push_bind(transaction_id)
-                .push_bind(ContractActionVariant::from(&action.attributes))
-                .push_bind(&action.address)
-                .push_bind(&action.state)
-                .push_bind(&action.chain_state)
-                .push_bind(Json(&action.attributes));
-        })
-        .push(" RETURNING id")
-        .build_query_as::<(i64,)>()
-        .fetch_all(&mut **tx)
-        .await?
-        .into_iter()
-        .map(|(id,)| id);
-
-    let contract_balances = contract_actions
-        .iter()
-        .zip(contract_action_ids)
-        .flat_map(|(action, action_id)| {
-            action
-                .extracted_balances
-                .iter()
-                .map(move |&balance| (action_id, balance))
-        })
-        .collect::<Vec<_>>();
-    save_contract_balances(&contract_balances, tx).await?;
-
->>>>>>> 05a05868
+    save_ledger_events(&transaction.ledger_events, transaction_id, tx).await?;
+
+    // Save DUST projections if present
+    if let Some(projections) = &transaction.dust_projections {
+        save_dust_projections(projections, transaction_id, block_id as u32, tx).await?;
+    }
+
     Ok(())
 }
 
@@ -616,38 +535,35 @@
 }
 
 #[trace(properties = { "transaction_id": "{transaction_id}" })]
-async fn save_ledger_events(
-    ledger_events: &[LedgerEvent],
+async fn save_contract_actions(
+    contract_actions: &[ContractAction],
     transaction_id: i64,
     tx: &mut SqlxTransaction,
 ) -> Result<(), sqlx::Error> {
-<<<<<<< HEAD
     if contract_actions.is_empty() {
-=======
-    if ledger_events.is_empty() {
->>>>>>> 05a05868
         return Ok(());
     }
 
     let query = indoc! {"
-        INSERT INTO ledger_events (
+        INSERT INTO contract_actions (
             transaction_id,
             variant,
-            grouping,
-            raw,
+            address,
+            state,
+            chain_state,
             attributes
         )
     "};
 
-    QueryBuilder::new(query)
-        .push_values(ledger_events.iter(), |mut q, ledger_event| {
+    let contract_action_ids = QueryBuilder::new(query)
+        .push_values(contract_actions.iter(), |mut q, action| {
             q.push_bind(transaction_id)
-                .push_bind(LedgerEventVariant::from(&ledger_event.attributes))
-                .push_bind(ledger_event.grouping)
-                .push_bind(ledger_event.raw.as_ref())
-                .push_bind(Json(ledger_event.attributes));
+                .push_bind(ContractActionVariant::from(&action.attributes))
+                .push_bind(&action.address)
+                .push_bind(&action.state)
+                .push_bind(&action.chain_state)
+                .push_bind(Json(&action.attributes));
         })
-<<<<<<< HEAD
         .push(" RETURNING id")
         .build_query_as::<(i64,)>()
         .fetch_all(&mut **tx)
@@ -666,11 +582,6 @@
         })
         .collect::<Vec<_>>();
     save_contract_balances(&contract_balances, tx).await?;
-=======
-        .build()
-        .execute(&mut **tx)
-        .await?;
->>>>>>> 05a05868
 
     Ok(())
 }
@@ -705,6 +616,71 @@
     Ok(())
 }
 
+#[trace(properties = { "transaction_id": "{transaction_id}" })]
+async fn save_ledger_events(
+    ledger_events: &[LedgerEvent],
+    transaction_id: i64,
+    tx: &mut SqlxTransaction,
+) -> Result<(), sqlx::Error> {
+    if ledger_events.is_empty() {
+        return Ok(());
+    }
+
+    let query = indoc! {"
+        INSERT INTO ledger_events (
+            transaction_id,
+            variant,
+            grouping,
+            raw,
+            attributes
+        )
+    "};
+
+    QueryBuilder::new(query)
+        .push_values(ledger_events.iter(), |mut q, ledger_event| {
+            q.push_bind(transaction_id)
+                .push_bind(LedgerEventVariant::from(&ledger_event.attributes))
+                .push_bind(ledger_event.grouping)
+                .push_bind(ledger_event.raw.as_ref())
+                .push_bind(Json(ledger_event.attributes));
+        })
+        .build()
+        .execute(&mut **tx)
+        .await?;
+
+    Ok(())
+}
+
+#[trace]
+async fn save_contract_balances(
+    balances: &[(i64, ContractBalance)],
+    tx: &mut SqlxTransaction,
+) -> Result<(), sqlx::Error> {
+    if balances.is_empty() {
+        return Ok(());
+    }
+
+    let query = indoc! {"
+        INSERT INTO contract_balances (
+            contract_action_id,
+            token_type,
+            amount
+        )
+    "};
+
+    QueryBuilder::new(query)
+        .push_values(balances.iter(), |mut q, (action_id, balance)| {
+            q.push_bind(*action_id)
+                .push_bind(balance.token_type.as_ref())
+                .push_bind(U128BeBytes::from(balance.amount));
+        })
+        .build()
+        .execute(&mut **tx)
+        .await?;
+
+    Ok(())
+}
+
 #[cfg(feature = "standalone")]
 async fn save_identifiers(
     identifiers: &[indexer_common::domain::SerializedTransactionIdentifier],
@@ -713,7 +689,6 @@
 ) -> Result<(), sqlx::Error> {
     if identifiers.is_empty() {
         return Ok(());
-<<<<<<< HEAD
     }
 
     let query = indoc! {"
@@ -1096,24 +1071,7 @@
                     .await?;
             }
         }
-=======
->>>>>>> 05a05868
-    }
-
-    let query = indoc! {"
-        INSERT INTO transaction_identifiers (
-            transaction_id,
-            identifier
-        )
-    "};
-
-    QueryBuilder::new(query)
-        .push_values(identifiers.iter(), |mut q, identifier| {
-            q.push_bind(transaction_id).push_bind(identifier);
-        })
-        .build()
-        .execute(&mut **tx)
-        .await?;
+    }
 
     Ok(())
 }