// This file is part of midnight-indexer.
// Copyright (C) 2025 Midnight Foundation
// SPDX-License-Identifier: Apache-2.0
// Licensed under the Apache License, Version 2.0 (the "License");
// You may not use this file except in compliance with the License.
// You may obtain a copy of the License at
// http://www.apache.org/licenses/LICENSE-2.0
// Unless required by applicable law or agreed to in writing, software
// distributed under the License is distributed on an "AS IS" BASIS,
// WITHOUT WARRANTIES OR CONDITIONS OF ANY KIND, either express or implied.
// See the License for the specific language governing permissions and
// limitations under the License.

use crate::domain::{Block, BlockHash, BlockInfo, ContractAction, Transaction, storage::Storage};
use fastrace::trace;
use futures::{Stream, StreamExt, TryStreamExt, stream};
use indexer_common::{domain::ContractActionVariant, infra::pool::postgres::PostgresPool};
use indoc::indoc;
use sqlx::{Postgres, QueryBuilder, Row, postgres::PgRow, types::Json};
use std::iter;
use subxt::utils::H256;

type Tx = sqlx::Transaction<'static, Postgres>;

/// Postgres based implementation of [Storage].
#[derive(Debug, Clone)]
pub struct PostgresStorage {
    pool: PostgresPool,
}

impl PostgresStorage {
    /// Create a new [PostgresStorage].
    pub fn new(pool: PostgresPool) -> Self {
        Self { pool }
    }
}

impl Storage for PostgresStorage {
    #[trace]
    async fn get_highest_block(&self) -> Result<Option<BlockInfo>, sqlx::Error> {
        let query = indoc! {"
            SELECT hash, height
            FROM blocks
            ORDER BY height DESC
            LIMIT 1
        "};

        sqlx::query(query)
            .fetch_optional(&*self.pool)
            .await?
            .map(|row: PgRow| {
                let hash = row.try_get::<Vec<u8>, _>("hash")?.try_into().map_err(|_| {
                    sqlx::Error::Decode("cannot convert hash into 32-byte array".into())
                })?;

                let height = row.try_get::<i64, _>("height")? as u32;

                Ok(BlockInfo {
                    hash: BlockHash(H256(hash)),
                    height,
                })
            })
            .transpose()
    }

    #[trace]
    async fn get_transaction_count(&self) -> Result<u64, sqlx::Error> {
        let query = indoc! {"
            SELECT count(*) 
            FROM transactions
        "};

        let (count,) = sqlx::query_as::<_, (i64,)>(query)
            .fetch_one(&*self.pool)
            .await?;

        Ok(count as u64)
    }

    #[trace]
    async fn get_contract_action_count(&self) -> Result<(u64, u64, u64), sqlx::Error> {
        let query = indoc! {"
            SELECT count(*) 
            FROM contract_actions
            WHERE variant = $1
        "};

        let (deploy_count,) = sqlx::query_as::<_, (i64,)>(query)
            .bind(ContractActionVariant::Deploy)
            .fetch_one(&*self.pool)
            .await?;
        let (call_count,) = sqlx::query_as::<_, (i64,)>(query)
            .bind(ContractActionVariant::Call)
            .fetch_one(&*self.pool)
            .await?;
        let (update_count,) = sqlx::query_as::<_, (i64,)>(query)
            .bind(ContractActionVariant::Update)
            .fetch_one(&*self.pool)
            .await?;

        Ok((deploy_count as u64, call_count as u64, update_count as u64))
    }

    #[trace]
    async fn save_block(&self, block: &Block) -> Result<(), sqlx::Error> {
        let mut tx = self.pool.begin().await?;
        save_block(block, &mut tx).await?;
        tx.commit().await
    }

    #[trace(properties = {
        "from_block_height": "{from_block_height}",
        "to_block_height": "{to_block_height}"
    })]
<<<<<<< HEAD
    fn get_transactions(
=======
    fn get_transaction_chunks(
>>>>>>> d54725fe
        &self,
        from_block_height: u32,
        to_block_height: u32,
    ) -> impl Stream<Item = Result<Vec<Transaction>, sqlx::Error>> + Send {
        stream::iter(from_block_height..=to_block_height)
            .then(|block_height| self.get_transactions_by_block_height(block_height))
    }
}

impl PostgresStorage {
    async fn get_transactions_by_block_height(
        &self,
        block_height: u32,
    ) -> Result<Vec<Transaction>, sqlx::Error> {
        let sql = indoc! {"
            SELECT
                transactions.apply_stage,
                transactions.raw,
                transactions.merkle_tree_root,
                transactions.start_index,
                transactions.end_index
            FROM transactions
            INNER JOIN blocks ON blocks.id = transactions.block_id
            WHERE blocks.height = $1
        "};

        let transactions = sqlx::query_as::<_, Transaction>(sql)
            .bind(block_height as i64)
            .fetch_all(&*self.pool)
            .await?;

        Ok(transactions)
    }
}

#[trace]
async fn save_block(block: &Block, tx: &mut Tx) -> Result<(), sqlx::Error> {
    let query = indoc! {"
        INSERT INTO blocks (
            hash,
            height,
            protocol_version,
            parent_hash,
            author,
            timestamp
        )
    "};

    let block_id = QueryBuilder::new(query)
        .push_values(iter::once(block), |mut q, block| {
            let Block {
                hash,
                height,
                protocol_version,
                parent_hash,
                author,
                timestamp,
                ..
            } = block;
            q.push_bind(hash.as_ref())
                .push_bind(*height as i64)
                .push_bind(protocol_version.0 as i64)
                .push_bind(parent_hash.as_ref())
                .push_bind(author)
                .push_bind(*timestamp as i64);
        })
        .push(" RETURNING id")
        .build()
        .fetch_one(&mut **tx)
        .await?
        .try_get::<i64, _>("id")?;

    save_transactions(&block.transactions, block_id, tx).await
}

#[trace(properties = { "block_id": "{block_id}" })]
async fn save_transactions(
    transactions: &[Transaction],
    block_id: i64,
    tx: &mut Tx,
) -> Result<(), sqlx::Error> {
    if !transactions.is_empty() {
        let query = indoc! {"
            INSERT INTO transactions (
                block_id,
                hash,
                protocol_version,
                apply_stage,
                identifiers,
                raw,
                merkle_tree_root,
                start_index,
                end_index
            )
        "};

        let transaction_ids = QueryBuilder::new(query)
            .push_values(transactions.iter(), |mut q, transaction| {
                let Transaction {
                    hash,
                    protocol_version,
                    apply_stage,
                    identifiers,
                    raw,
                    merkle_tree_root,
                    start_index,
                    end_index,
                    ..
                } = transaction;
                q.push_bind(block_id)
                    .push_bind(hash.as_ref())
                    .push_bind(protocol_version.0 as i64)
                    .push_bind(apply_stage)
                    .push_bind(identifiers)
                    .push_bind(raw)
                    .push_bind(merkle_tree_root)
                    .push_bind(*start_index as i64)
                    .push_bind(*end_index as i64);
            })
            .push(" RETURNING id")
            .build()
            .fetch(&mut **tx)
            .map(|row| row.and_then(|row| row.try_get::<i64, _>("id")))
            .try_collect::<Vec<_>>()
            .await?;

        for (transaction, transaction_id) in transactions.iter().zip(transaction_ids) {
            save_contract_actions(&transaction.contract_actions, transaction_id, tx).await?;
        }
    }

    Ok(())
}

#[trace(properties = { "transaction_id": "{transaction_id}" })]
async fn save_contract_actions(
    contract_actions: &[ContractAction],
    transaction_id: i64,
    tx: &mut Tx,
) -> Result<(), sqlx::Error> {
    if !contract_actions.is_empty() {
        let query = indoc! {"
            INSERT INTO contract_actions (
                transaction_id,
                address,
                state,
                zswap_state,
                variant,
                attributes
            )
        "};

        QueryBuilder::new(query)
            .push_values(contract_actions.iter(), |mut q, action| {
                q.push_bind(transaction_id)
                    .push_bind(&action.address)
                    .push_bind(&action.state)
                    .push_bind(&action.zswap_state)
                    .push_bind(ContractActionVariant::from(&action.attributes))
                    .push_bind(Json(&action.attributes));
            })
            .build()
            .execute(&mut **tx)
            .await?;
    }

    Ok(())
}<|MERGE_RESOLUTION|>--- conflicted
+++ resolved
@@ -112,11 +112,7 @@
         "from_block_height": "{from_block_height}",
         "to_block_height": "{to_block_height}"
     })]
-<<<<<<< HEAD
-    fn get_transactions(
-=======
     fn get_transaction_chunks(
->>>>>>> d54725fe
         &self,
         from_block_height: u32,
         to_block_height: u32,
