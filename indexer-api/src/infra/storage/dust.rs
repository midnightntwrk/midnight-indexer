// This file is part of midnight-indexer.
// Copyright (C) 2025 Midnight Foundation
// SPDX-License-Identifier: Apache-2.0
// Licensed under the Apache License, Version 2.0 (the "License");
// you may not use this file except in compliance with the License.
// You may obtain a copy of the License at
// http://www.apache.org/licenses/LICENSE-2.0
// Unless required by applicable law or agreed to in writing, software
// distributed under the License is distributed on an "AS IS" BASIS,
// WITHOUT WARRANTIES OR CONDITIONS OF ANY KIND, either express or implied.
// See the License for the specific language governing permissions and
// limitations under the License.

use crate::{
    domain::{
        dust::{
            AddressType, DustCommitmentEvent, DustCommitmentInfo, DustGenerationEvent,
            DustGenerationInfo, DustGenerationStatus, DustMerkleTreeType, DustNullifierTransaction,
            DustNullifierTransactionEvent, DustSystemState, RegistrationAddress,
            RegistrationUpdate, RegistrationUpdateEvent,
        },
        storage::dust::DustStorage,
    },
    infra::{api::AsBytesExt, storage::Storage},
};
use async_stream::try_stream;
use fastrace::trace;
use futures::Stream;
use indexer_common::{
    domain::{
        CardanoStakeKey, DustAddress, DustMerkleRoot, DustNonce, DustOwner, DustPrefix,
        NightUtxoHash,
    },
    infra::sqlx::{SqlxOption, U128BeBytes},
};
use indoc::indoc;
use sqlx::FromRow;
use std::num::NonZeroU32;

impl DustStorage for Storage {
    #[trace]
    async fn get_current_dust_state(&self) -> Result<DustSystemState, sqlx::Error> {
        // Get latest commitment tree root.
        let query = indoc! {"
            SELECT root
            FROM dust_commitment_tree
            ORDER BY block_height DESC
            LIMIT 1
        "};

        let commitment_tree_root = sqlx::query_as::<_, (DustMerkleRoot,)>(query)
            .fetch_optional(&*self.pool)
            .await?
            .map(|(x,)| x)
            .unwrap_or_default();

        // Get latest generation tree root.
        let query = indoc! {"
            SELECT root
            FROM dust_generation_tree
            ORDER BY block_height DESC
            LIMIT 1
        "};

        let generation_tree_root = sqlx::query_as::<_, (DustMerkleRoot,)>(query)
            .fetch_optional(&*self.pool)
            .await?
            .map(|(x,)| x)
            .unwrap_or_default();

        // Get latest block info.
        let block_query = indoc! {"
            SELECT height, timestamp
            FROM blocks
            ORDER BY height DESC
            LIMIT 1
        "};

        let (block_height, timestamp) = sqlx::query_as::<_, (i64, i64)>(block_query)
            .fetch_optional(&*self.pool)
            .await?
            .unwrap_or((0, 0));

        // Count active registrations.
        let registration_query = indoc! {"
            SELECT COUNT(*)
            FROM cnight_registrations
            WHERE is_valid = true
            AND removed_at IS NULL
        "};

        let (total_registrations,) = sqlx::query_as::<_, (i64,)>(registration_query)
            .fetch_one(&*self.pool)
            .await?;

        Ok(DustSystemState {
            commitment_tree_root,
            generation_tree_root,
            block_height: block_height as u32,
            timestamp: timestamp as u64,
            total_registrations: total_registrations as u32,
        })
    }

    #[trace]
    async fn get_dust_generation_status(
        &self,
        cardano_stake_keys: &[CardanoStakeKey],
    ) -> Result<Vec<DustGenerationStatus>, sqlx::Error> {
        let mut statuses = Vec::new();

        for stake_key in cardano_stake_keys {
            // Query registration info
            let registration_query = indoc! {"
                SELECT dust_address, is_valid
                FROM cnight_registrations
                WHERE cardano_address = $1 AND removed_at IS NULL
                ORDER BY registered_at DESC
                LIMIT 1
            "};

            let (dust_address, is_registered) =
                sqlx::query_as::<_, (DustAddress, bool)>(registration_query)
                    .bind(stake_key.as_ref())
                    .fetch_optional(&*self.pool)
                    .await?
                    .unwrap_or_default();

            let mut generation_rate = 0u128;
            let mut current_capacity = 0u128;
            let mut night_balance = 0u128;

            // Query active generation info if registered.
            if is_registered {
                let generation_query = indoc! {"
                    SELECT value
                    FROM dust_generation_info
                    WHERE owner = $1 AND dtime IS NULL
                    ORDER BY ctime DESC
                    LIMIT 1
                "};

                let value = sqlx::query_as::<_, (U128BeBytes,)>(generation_query)
                    .bind(dust_address.as_ref())
                    .fetch_optional(&*self.pool)
                    .await?
                    .map(|(x,)| x);

                if let Some(value) = value {
                    let value_u128 = value.into();
                    night_balance = value_u128;
                    // Simplified generation rate calculation (1 Speck per NIGHT per second).
                    generation_rate = value_u128;
                    // Capacity could be calculated based on time since ctime.
                    current_capacity = 0; // TODO: Calculate based on elapsed time
                }
            }

            statuses.push(DustGenerationStatus {
                cardano_stake_key: stake_key.clone(),
                dust_address: is_registered.then_some(dust_address),
                is_registered,
                generation_rate,
                current_capacity,
                night_balance,
            });
        }

        Ok(statuses)
    }

    #[trace]
    async fn get_dust_merkle_root(
        &self,
        tree_type: DustMerkleTreeType,
        timestamp: i32,
    ) -> Result<Option<DustMerkleRoot>, sqlx::Error> {
        let query = match tree_type {
            DustMerkleTreeType::Commitment => indoc! {"
                SELECT dc.root
                FROM dust_commitment_tree dc
                INNER JOIN blocks b ON b.height = dc.block_height
                WHERE b.timestamp <= $1
                ORDER BY dc.block_height DESC
                LIMIT 1
            "},

            DustMerkleTreeType::Generation => indoc! {"
                SELECT dg.root
                FROM dust_generation_tree dg
                INNER JOIN blocks b ON b.height = dg.block_height
                WHERE b.timestamp <= $1
                ORDER BY dg.block_height DESC
                LIMIT 1
            "},
        };

<<<<<<< HEAD
        // Convert timestamp from seconds to milliseconds for comparison with database
        let timestamp_ms = (timestamp as i64) * 1000;
        
        let root: Option<Vec<u8>> = sqlx::query_scalar(query)
            .bind(timestamp_ms)
=======
        let root = sqlx::query_as::<_, (DustMerkleRoot,)>(query)
            .bind(timestamp as i64)
>>>>>>> 7c395a17
            .fetch_optional(&*self.pool)
            .await?
            .map(|(x,)| x);

        Ok(root)
    }

    fn get_dust_generations(
        &self,
        dust_address: &indexer_common::domain::DustAddress,
        from_generation_index: i64,
        _from_merkle_index: i64,
        only_active: bool,
        batch_size: NonZeroU32,
    ) -> impl Stream<Item = Result<DustGenerationEvent, sqlx::Error>> + Send {
        let batch_size = batch_size.get() as i64;

        try_stream! {
            let mut last_index = from_generation_index;

            loop {
                // Query generation info
                let query = if only_active {
                    indoc! {r#"
                        SELECT 
                            id, night_utxo_hash, value, owner, nonce, 
                            ctime, dtime, merkle_index
                        FROM dust_generation_info
                        WHERE owner = $1
                        AND merkle_index >= $2
                        AND dtime IS NULL
                        ORDER BY merkle_index
                        LIMIT $3
                    "#}
                } else {
                    indoc! {r#"
                        SELECT 
                            id, night_utxo_hash, value, owner, nonce, 
                            ctime, dtime, merkle_index
                        FROM dust_generation_info
                        WHERE owner = $1
                        AND merkle_index >= $2
                        ORDER BY merkle_index
                        LIMIT $3
                    "#}
                };

                let rows = sqlx::query_as::<_, DustGenerationInfoRow>(query)
                    .bind(dust_address.as_ref())
                    .bind(last_index)
                    .bind(batch_size)
                    .fetch_all(&*self.pool)
                    .await?;

                if rows.is_empty() {
<<<<<<< HEAD
                    has_more = false;
                } else {
                    for row in rows {
                        yield DustGenerationEvent::Info(DustGenerationInfo {
                            night_utxo_hash: row.night_utxo_hash,
                            value: row.value,
                            owner: row.owner,
                            nonce: row.nonce,
                            ctime: row.ctime as i32,
                            dtime: row.dtime.map(|d| d as i32),
                            merkle_index: row.index as i32,
                        });

                        last_index = row.id as i64 + 1;
                        last_merkle_index = row.index as i64 + 1;
                    }

                    // TODO: Fix merkle tree queries - the schema doesn't have an index column
                    // For now, skip merkle updates as the current schema doesn't support per-generation tracking
                    // The merkle trees are stored per block, not per generation
                    /*
                    let merkle_query = indoc! {r#"
                        SELECT block_height, root, block_height as "index"
                        FROM dust_generation_tree
                        WHERE block_height >= $1
                        ORDER BY block_height
                        LIMIT $2
                    "#};

                    let merkle_rows: Vec<MerkleTreeRow> = sqlx::query_as(merkle_query)
                        .bind(last_merkle_index)
                        .bind(batch_size)
                        .fetch_all(&*self.pool)
                        .await?;

                    for row in merkle_rows {
                        yield DustGenerationEvent::MerkleUpdate(DustGenerationMerkleUpdate {
                            index: row.block_height as i32,
                            collapsed_update: row.root.into(),
                            block_height: row.block_height as i32,
                        });
                    }
                    */

                    // Send progress update
                    let active_count_query = indoc! {"
                        SELECT COUNT(*)
                        FROM dust_generation_info
                        WHERE owner = $1 AND dtime IS NULL
                    "};
=======
                    break;
                }
>>>>>>> 7c395a17

                for row in rows {
                    last_index = row.id as i64 + 1;

                    yield DustGenerationEvent::Info(row.into());
                }

                // TODO: Merkle tree updates are disabled.
                // Schema mismatch: domain expects 'index' field but table only has 'id'.
                // Need schema update or domain model change to fix this.
            }
        }
    }

    #[trace]
    async fn get_dust_nullifier_transactions(
        &self,
        prefixes: &[DustPrefix],
        min_prefix_length: i32,
        from_block: i32,
        batch_size: NonZeroU32,
    ) -> Result<
        impl Stream<Item = Result<DustNullifierTransactionEvent, sqlx::Error>> + Send,
        sqlx::Error,
    > {
        let batch_size = batch_size.get() as i64;
        let min_prefix_length = min_prefix_length as usize;

        let stream = try_stream! {
            let mut current_block = from_block as i64;
            let mut has_more = true;

            while has_more {
                // Build prefix conditions for the query
                let mut conditions = Vec::new();
                for prefix in prefixes {
                    if prefix.as_ref().len() >= min_prefix_length {
                        let hex_prefix = prefix.hex_encode().to_string();
                        #[cfg(feature = "cloud")]
                        conditions.push(format!("substring(nullifier::text, 1, {}) = '\\\\x{}'::text",
                            hex_prefix.len(), hex_prefix));
                        #[cfg(feature = "standalone")]
                        conditions.push(format!("substr(hex(nullifier), 1, {}) = '{}'",
                            hex_prefix.len(), hex_prefix));
                    }
                }

                if conditions.is_empty() {
                    break;
                }

                let where_clause = conditions.join(" OR ");

                // Query transactions with matching nullifiers
                let query = format!(
                    indoc! {"
                        SELECT DISTINCT t.hash, t.block_id, b.height
                        FROM dust_utxos du
                        INNER JOIN transactions t ON t.id = du.spent_at_transaction_id
                        INNER JOIN blocks b ON b.id = t.block_id
                        WHERE du.nullifier IS NOT NULL
                        AND ({})
                        AND b.height >= $1
                        ORDER BY b.height
                        LIMIT $2
                    "},
                    where_clause
                );

                let rows: Vec<(Vec<u8>, i64, i64)> = sqlx::query_as(&query)
                    .bind(current_block)
                    .bind(batch_size)
                    .fetch_all(&*self.pool)
                    .await?;

                if rows.is_empty() {
                    has_more = false;
                } else {
                    for (tx_hash, _block_id, block_height) in &rows {
                        // Find matching prefixes for this transaction
                        let nullifier_query = indoc! {"
                            SELECT nullifier
                            FROM dust_utxos
                            WHERE spent_at_transaction_id = (
                                SELECT id FROM transactions WHERE hash = $1
                            )
                            AND nullifier IS NOT NULL
                        "};

                        let nullifiers = sqlx::query_as::<_, (Vec<u8>,)>(nullifier_query)
                            .bind(tx_hash)
                            .fetch_all(&*self.pool)
                            .await?;

                        let mut matching_prefixes = Vec::new();
                        for (nullifier_bytes,) in nullifiers {
                            let nullifier: indexer_common::domain::DustNullifier = nullifier_bytes.as_slice().try_into().unwrap();
                            let nullifier_hex = nullifier.hex_encode().to_string();
                            for prefix in prefixes {
                                let hex_prefix = prefix.hex_encode().to_string();
                                if nullifier_hex.starts_with(&hex_prefix) && prefix.as_ref().len() >= min_prefix_length {
                                    matching_prefixes.push(prefix.clone());
                                }
                            }
                        }

                        yield DustNullifierTransactionEvent::Transaction(DustNullifierTransaction {
                            transaction_hash: tx_hash.as_slice().try_into().unwrap(),
                            block_height: *block_height as u32,
                            matching_nullifier_prefixes: matching_prefixes,
                        });
                    }

                    // Update current block for next iteration
                    if let Some((_, _, last_height)) = rows.last() {
                        current_block = last_height + 1;
                    }

                }
            }
        };

        Ok(stream)
    }

    #[trace]
    async fn get_dust_commitments(
        &self,
        commitment_prefixes: &[DustPrefix],
        start_index: i32,
        min_prefix_length: i32,
        batch_size: NonZeroU32,
    ) -> Result<impl Stream<Item = Result<DustCommitmentEvent, sqlx::Error>> + Send, sqlx::Error>
    {
        let batch_size = batch_size.get() as i64;
        let min_prefix_length = min_prefix_length as usize;

        let stream = try_stream! {
            let mut current_index = start_index as i64;
            let mut has_more = true;

            while has_more {
                // Build prefix conditions
                let mut conditions = Vec::new();
                for prefix in commitment_prefixes {
                    if prefix.as_ref().len() >= min_prefix_length {
                        let hex_prefix = prefix.hex_encode().to_string();
                        #[cfg(feature = "cloud")]
                        conditions.push(format!("substring(commitment::text, 1, {}) = '\\\\x{}'::text",
                            hex_prefix.len(), hex_prefix));
                        #[cfg(feature = "standalone")]
                        conditions.push(format!("substr(hex(commitment), 1, {}) = '{}'",
                            hex_prefix.len(), hex_prefix));
                    }
                }

                if conditions.is_empty() {
                    break;
                }

                let where_clause = conditions.join(" OR ");

                // Query commitments
                let query = format!(
                    indoc! {"
                        SELECT 
                            id, commitment, nullifier, initial_value, 
                            owner, nonce, ctime, spent_at_transaction_id
                        FROM dust_utxos
                        WHERE id >= $1
                        AND ({})
                        ORDER BY id
                        LIMIT $2
                    "},
                    where_clause
                );

                let rows: Vec<DustUtxosRow> =
                    sqlx::query_as(&query)
                        .bind(current_index)
                        .bind(batch_size)
                        .fetch_all(&*self.pool)
                        .await?;

                if rows.is_empty() {
                    has_more = false;
                } else {
                    for row in rows {
                        let spent_id = row.spent_at_transaction_id;
                        current_index = row.id as i64 + 1;

                        let mut commitment_info: DustCommitmentInfo = row.into();

                        // Get spent timestamp if spent
                        if let Some(spent_id) = spent_id {
                            let spent_query = indoc! {"
                                SELECT b.timestamp
                                FROM transactions t
                                INNER JOIN blocks b ON b.id = t.block_id
                                WHERE t.id = $1
                            "};

                            let timestamp = sqlx::query_as::<_, (i64,)>(spent_query)
                                .bind(spent_id as i64)
                                .fetch_optional(&*self.pool)
                                .await?;

                            commitment_info.spent_at = timestamp.map(|(t,)| t as u32);
                        }

                        yield DustCommitmentEvent::Commitment(commitment_info);
                    }

<<<<<<< HEAD
                    // TODO: Fix merkle tree queries - the schema doesn't have an index column
                    // For now, skip merkle updates as the current schema doesn't support per-commitment tracking
                    // The merkle trees are stored per block, not per commitment
                    /*
                    let merkle_query = indoc! {r#"
                        SELECT "index", root, block_height
                        FROM dust_commitment_tree
                        WHERE "index" >= $1
                        ORDER BY "index"
                        LIMIT $2
                    "#};

                    let merkle_rows: Vec<MerkleTreeRow> = sqlx::query_as(merkle_query)
                        .bind(current_index)
                        .bind(batch_size)
                        .fetch_all(&*self.pool)
                        .await?;

                    for row in merkle_rows {
                        yield DustCommitmentEvent::MerkleUpdate(DustCommitmentMerkleUpdate {
                            index: row.index as i32,
                            collapsed_update: row.root.into(),
                            block_height: row.block_height as i32,
                        });
                    }
                    */

                    // Send progress update
                    yield DustCommitmentEvent::Progress(DustCommitmentProgress {
                        highest_index: current_index as i32,
                        commitment_count,
                    });
=======
                    // TODO: Fix merkle update handling - table schema doesn't have index column
                    // The dust_commitment_tree table only has 'id' (database PK), not 'index' (merkle position)
                    // Merkle update functionality is disabled until schema is updated
                    //
                    // let merkle_query = indoc! {r#"
                    //     SELECT "index", root, block_height
                    //     FROM dust_commitment_tree
                    //     WHERE "index" >= $1
                    //     ORDER BY "index"
                    //     LIMIT $2
                    // "#};
                    //
                    // let merkle_rows: Vec<DustCommitmentTreeRow> = sqlx::query_as(merkle_query)
                    //     .bind(current_index)
                    //     .bind(batch_size)
                    //     .fetch_all(&*self.pool)
                    //     .await?;
                    //
                    // for row in merkle_rows {
                    //     yield DustCommitmentEvent::MerkleUpdate(DustCommitmentMerkleUpdate {
                    //         index: row.index as u32,
                    //         collapsed_update: row.root.into(),
                    //         block_height: row.block_height as u32,
                    //     });
                    // }

>>>>>>> 7c395a17
                }
            }
        };

        Ok(stream)
    }

    #[trace]
    async fn get_registration_updates(
        &self,
        addresses: &[RegistrationAddress],
        batch_size: NonZeroU32,
    ) -> Result<impl Stream<Item = Result<RegistrationUpdateEvent, sqlx::Error>> + Send, sqlx::Error>
    {
        let batch_size = batch_size.get() as i64;

        let stream = try_stream! {
            let mut last_id = 0i64;
            let mut has_more = true;

            while has_more {
                // Build conditions based on address types
                let mut conditions = Vec::new();

                for addr in addresses {
                    let addr_bytes = addr.value.as_ref();

                    match addr.address_type {
                        AddressType::CardanoStake => {
                            conditions.push(("cardano_address", addr_bytes));
                        }
                        AddressType::Dust => {
                            conditions.push(("dust_address", addr_bytes));
                        }
                        AddressType::Night => {
                            // Night addresses might map to DUST addresses through some mechanism
                            // For now, treat as DUST address
                            conditions.push(("dust_address", addr_bytes));
                        }
                    }
                }

                if conditions.is_empty() {
                    break;
                }

                // Build WHERE clause
                let where_parts: Vec<String> = conditions.iter()
                    .enumerate()
                    .map(|(i, (col, _))| format!("{} = ${}", col, i + 2))
                    .collect();
                let where_clause = where_parts.join(" OR ");

                let query = format!(
                    indoc! {"
                        SELECT 
                            id, cardano_address, dust_address, is_valid, 
                            registered_at, removed_at
                        FROM cnight_registrations
                        WHERE id > $1
                        AND ({})
                        ORDER BY id
                        LIMIT ${}
                    "},
                    where_clause,
                    conditions.len() + 2
                );

                let mut query_builder = sqlx::query_as::<_, CnightRegistrationsRow>(&query)
                    .bind(last_id);

                for (_, bytes) in &conditions {
                    query_builder = query_builder.bind(bytes);
                }

                query_builder = query_builder.bind(batch_size);

                let rows = query_builder
                    .fetch_all(&*self.pool)
                    .await?;

                if rows.is_empty() {
                    has_more = false;
                } else {
                    let _update_count = rows.len() as u32;
                    let mut latest_timestamp = 0i64;

                    for row in rows {
                        let row_id = row.id;
                        let row_registered_at = row.registered_at;
                        let row_removed_at = row.removed_at;

                        yield RegistrationUpdateEvent::Update(row.into());

                        last_id = row_id as i64;
                        latest_timestamp = latest_timestamp.max(row_registered_at as i64);
                        if let Some(removed) = row_removed_at {
                            latest_timestamp = latest_timestamp.max(removed as i64);
                        }
                    }

                }
            }
        };

        Ok(stream)
    }

    #[trace]
    async fn get_highest_generation_index_for_dust_address(
        &self,
        dust_address: &DustAddress,
    ) -> Result<Option<u64>, sqlx::Error> {
        let query = indoc! {"
            SELECT MAX(merkle_index)
            FROM dust_generation_info
            WHERE owner = $1
        "};

        let result: Option<(Option<i64>,)> = sqlx::query_as(query)
            .bind(dust_address.as_ref())
            .fetch_optional(&*self.pool)
            .await?;

        Ok(result.and_then(|(max,)| max).map(|i| i as u64))
    }

    #[trace]
    async fn get_active_generation_count_for_dust_address(
        &self,
        dust_address: &DustAddress,
    ) -> Result<u32, sqlx::Error> {
        let query = indoc! {"
            SELECT COUNT(*)
            FROM dust_generation_info
            WHERE owner = $1
            AND dtime IS NULL
        "};

        let (count,): (i64,) = sqlx::query_as(query)
            .bind(dust_address.as_ref())
            .fetch_one(&*self.pool)
            .await?;

        Ok(count as u32)
    }
}

/// Row type for dust generation info queries.
#[derive(Debug, Clone, FromRow)]
struct DustGenerationInfoRow {
    #[sqlx(try_from = "i64")]
    id: u64,

    night_utxo_hash: NightUtxoHash,

    #[sqlx(try_from = "U128BeBytes")]
    value: u128,

    owner: DustOwner,

    nonce: DustNonce,

    #[sqlx(try_from = "i64")]
    ctime: u32,

    #[sqlx(try_from = "SqlxOption<i64>")]
    dtime: Option<u32>,

    #[sqlx(try_from = "i64")]
    merkle_index: u32,
}

impl From<DustGenerationInfoRow> for DustGenerationInfo {
    fn from(row: DustGenerationInfoRow) -> Self {
        let DustGenerationInfoRow {
            night_utxo_hash,
            value,
            owner,
            nonce,
            ctime,
            dtime,
            merkle_index,
            ..
        } = row;

        Self {
            night_utxo_hash,
            value,
            owner,
            nonce,
            ctime,
            dtime,
            merkle_index,
        }
    }
}

/// Row type for dust_utxos table queries.
#[derive(Debug, Clone, FromRow)]
struct DustUtxosRow {
    #[sqlx(try_from = "i64")]
    id: u64,

    commitment: indexer_common::domain::DustCommitment,

    nullifier: Option<indexer_common::domain::DustNullifier>,

    #[sqlx(rename = "initial_value", try_from = "U128BeBytes")]
    value: u128,

    owner: DustOwner,

    nonce: DustNonce,

    #[sqlx(try_from = "i64")]
    ctime: u32,

    #[sqlx(try_from = "SqlxOption<i64>")]
    spent_at_transaction_id: Option<u64>,
}

// TODO: Uncomment these when merkle tree functionality is re-enabled
// /// Row type for dust_commitment_tree table queries.
// #[derive(Debug, Clone, FromRow)]
// struct DustCommitmentTreeRow {
//     #[sqlx(try_from = "i64")]
//     id: u64,
//
//     #[sqlx(try_from = "i64")]
//     block_height: u32,
//
//     root: Vec<u8>,
//
//     tree_data: Vec<u8>,
// }
//
// /// Row type for dust_generation_tree table queries.
// #[derive(Debug, Clone, FromRow)]
// struct DustGenerationTreeRow {
//     #[sqlx(try_from = "i64")]
//     id: u64,
//
//     #[sqlx(try_from = "i64")]
//     block_height: u32,
//
//     root: Vec<u8>,
//
//     tree_data: Vec<u8>,
// }

impl From<DustUtxosRow> for DustCommitmentInfo {
    fn from(row: DustUtxosRow) -> Self {
        let DustUtxosRow {
            commitment,
            nullifier,
            value,
            owner,
            nonce,
            ctime,
            ..
        } = row;

        Self {
            commitment,
            nullifier,
            value,
            owner,
            nonce,
            created_at: ctime,
            spent_at: None, // This needs to be handled separately with an additional query
        }
    }
}

/// Row type for cnight_registrations table queries.
#[derive(Debug, Clone, FromRow)]
struct CnightRegistrationsRow {
    #[sqlx(try_from = "i64")]
    id: u64,

    cardano_address: CardanoStakeKey,

    dust_address: DustAddress,

    is_valid: bool,

    #[sqlx(try_from = "i64")]
    registered_at: u64,

    #[sqlx(try_from = "SqlxOption<i64>")]
    removed_at: Option<u64>,
}

impl From<CnightRegistrationsRow> for RegistrationUpdate {
    fn from(row: CnightRegistrationsRow) -> Self {
        let CnightRegistrationsRow {
            cardano_address,
            dust_address,
            is_valid,
            registered_at,
            removed_at,
            ..
        } = row;

        Self {
            cardano_stake_key: cardano_address,
            dust_address,
            is_active: is_valid && removed_at.is_none(),
            registered_at: registered_at as u32,
            removed_at: removed_at.map(|t| t as u32),
        }
    }
}<|MERGE_RESOLUTION|>--- conflicted
+++ resolved
@@ -195,16 +195,11 @@
             "},
         };
 
-<<<<<<< HEAD
         // Convert timestamp from seconds to milliseconds for comparison with database
         let timestamp_ms = (timestamp as i64) * 1000;
-        
-        let root: Option<Vec<u8>> = sqlx::query_scalar(query)
-            .bind(timestamp_ms)
-=======
+
         let root = sqlx::query_as::<_, (DustMerkleRoot,)>(query)
-            .bind(timestamp as i64)
->>>>>>> 7c395a17
+            .bind(timestamp_ms as i64)
             .fetch_optional(&*self.pool)
             .await?
             .map(|(x,)| x);
@@ -260,61 +255,8 @@
                     .await?;
 
                 if rows.is_empty() {
-<<<<<<< HEAD
-                    has_more = false;
-                } else {
-                    for row in rows {
-                        yield DustGenerationEvent::Info(DustGenerationInfo {
-                            night_utxo_hash: row.night_utxo_hash,
-                            value: row.value,
-                            owner: row.owner,
-                            nonce: row.nonce,
-                            ctime: row.ctime as i32,
-                            dtime: row.dtime.map(|d| d as i32),
-                            merkle_index: row.index as i32,
-                        });
-
-                        last_index = row.id as i64 + 1;
-                        last_merkle_index = row.index as i64 + 1;
-                    }
-
-                    // TODO: Fix merkle tree queries - the schema doesn't have an index column
-                    // For now, skip merkle updates as the current schema doesn't support per-generation tracking
-                    // The merkle trees are stored per block, not per generation
-                    /*
-                    let merkle_query = indoc! {r#"
-                        SELECT block_height, root, block_height as "index"
-                        FROM dust_generation_tree
-                        WHERE block_height >= $1
-                        ORDER BY block_height
-                        LIMIT $2
-                    "#};
-
-                    let merkle_rows: Vec<MerkleTreeRow> = sqlx::query_as(merkle_query)
-                        .bind(last_merkle_index)
-                        .bind(batch_size)
-                        .fetch_all(&*self.pool)
-                        .await?;
-
-                    for row in merkle_rows {
-                        yield DustGenerationEvent::MerkleUpdate(DustGenerationMerkleUpdate {
-                            index: row.block_height as i32,
-                            collapsed_update: row.root.into(),
-                            block_height: row.block_height as i32,
-                        });
-                    }
-                    */
-
-                    // Send progress update
-                    let active_count_query = indoc! {"
-                        SELECT COUNT(*)
-                        FROM dust_generation_info
-                        WHERE owner = $1 AND dtime IS NULL
-                    "};
-=======
                     break;
                 }
->>>>>>> 7c395a17
 
                 for row in rows {
                     last_index = row.id as i64 + 1;
@@ -528,40 +470,6 @@
                         yield DustCommitmentEvent::Commitment(commitment_info);
                     }
 
-<<<<<<< HEAD
-                    // TODO: Fix merkle tree queries - the schema doesn't have an index column
-                    // For now, skip merkle updates as the current schema doesn't support per-commitment tracking
-                    // The merkle trees are stored per block, not per commitment
-                    /*
-                    let merkle_query = indoc! {r#"
-                        SELECT "index", root, block_height
-                        FROM dust_commitment_tree
-                        WHERE "index" >= $1
-                        ORDER BY "index"
-                        LIMIT $2
-                    "#};
-
-                    let merkle_rows: Vec<MerkleTreeRow> = sqlx::query_as(merkle_query)
-                        .bind(current_index)
-                        .bind(batch_size)
-                        .fetch_all(&*self.pool)
-                        .await?;
-
-                    for row in merkle_rows {
-                        yield DustCommitmentEvent::MerkleUpdate(DustCommitmentMerkleUpdate {
-                            index: row.index as i32,
-                            collapsed_update: row.root.into(),
-                            block_height: row.block_height as i32,
-                        });
-                    }
-                    */
-
-                    // Send progress update
-                    yield DustCommitmentEvent::Progress(DustCommitmentProgress {
-                        highest_index: current_index as i32,
-                        commitment_count,
-                    });
-=======
                     // TODO: Fix merkle update handling - table schema doesn't have index column
                     // The dust_commitment_tree table only has 'id' (database PK), not 'index' (merkle position)
                     // Merkle update functionality is disabled until schema is updated
@@ -588,7 +496,6 @@
                     //     });
                     // }
 
->>>>>>> 7c395a17
                 }
             }
         };
