// This file is part of midnight-indexer.
// Copyright (C) 2025 Midnight Foundation
// SPDX-License-Identifier: Apache-2.0
// Licensed under the Apache License, Version 2.0 (the "License");
// You may not use this file except in compliance with the License.
// You may obtain a copy of the License at
// http://www.apache.org/licenses/LICENSE-2.0
// Unless required by applicable law or agreed to in writing, software
// distributed under the License is distributed on an "AS IS" BASIS,
// WITHOUT WARRANTIES OR CONDITIONS OF ANY KIND, either express or implied.
// See the License for the specific language governing permissions and
// limitations under the License.

use crate::{
    domain::{
        RegularTransaction, SystemTransaction, Transaction,
        storage::transaction::TransactionStorage,
    },
    infra::storage::Storage,
};
use async_stream::try_stream;
use fastrace::trace;
use futures::{Stream, StreamExt, TryStreamExt};
use indexer_common::{
    domain::{
        SerializedTransactionIdentifier, SessionId, TransactionHash, TransactionVariant,
        UnshieldedAddress,
    },
    stream::flatten_chunks,
};
use indoc::indoc;
use sqlx::{FromRow, Row};
use std::num::NonZeroU32;

impl TransactionStorage for Storage {
    #[trace(properties = { "id": "{id}" })]
    async fn get_transaction_by_id(&self, id: u64) -> Result<Option<Transaction>, sqlx::Error> {
        #[cfg(feature = "cloud")]
        let query = indoc! {"
            SELECT
                transactions.id,
                transactions.variant,
                transactions.hash,
                transactions.protocol_version,
                transactions.raw,
                blocks.hash AS block_hash,
                regular_transactions.transaction_result,
                regular_transactions.merkle_tree_root,
                regular_transactions.start_index,
                regular_transactions.end_index,
                regular_transactions.paid_fees,
                regular_transactions.estimated_fees,
                regular_transactions.identifiers
            FROM transactions
            INNER JOIN blocks ON blocks.id = transactions.block_id
            INNER JOIN regular_transactions ON regular_transactions.id = transactions.id
            WHERE transactions.id = $1
<<<<<<< HEAD
            AND transactions.variant = 'Regular'
=======
>>>>>>> 05a05868

            UNION ALL

            SELECT
                transactions.id,
                transactions.variant,
                transactions.hash,
                transactions.protocol_version,
                transactions.raw,
                blocks.hash AS block_hash,
                NULL AS transaction_result,
                NULL AS merkle_tree_root,
                NULL AS start_index,
                NULL AS end_index,
                NULL AS paid_fees,
                NULL AS estimated_fees,
                NULL AS identifiers
            FROM transactions
            INNER JOIN blocks ON blocks.id = transactions.block_id
            WHERE transactions.id = $1
            AND transactions.variant = 'System'
        "};

        #[cfg(feature = "standalone")]
        let query = indoc! {"
            SELECT
                transactions.id,
                transactions.variant,
                transactions.hash,
                transactions.protocol_version,
                transactions.raw,
                blocks.hash AS block_hash,
                regular_transactions.transaction_result,
                regular_transactions.merkle_tree_root,
                regular_transactions.start_index,
                regular_transactions.end_index,
                regular_transactions.paid_fees,
                regular_transactions.estimated_fees
            FROM transactions
            INNER JOIN blocks ON blocks.id = transactions.block_id
            INNER JOIN regular_transactions ON regular_transactions.id = transactions.id
            WHERE transactions.id = $1
<<<<<<< HEAD
            AND transactions.variant = 'Regular'
=======
>>>>>>> 05a05868

            UNION ALL

            SELECT
                transactions.id,
                transactions.variant,
                transactions.hash,
                transactions.protocol_version,
                transactions.raw,
                blocks.hash AS block_hash,
                NULL AS transaction_result,
                NULL AS merkle_tree_root,
                NULL AS start_index,
                NULL AS end_index,
                NULL AS paid_fees,
                NULL AS estimated_fees
            FROM transactions
            INNER JOIN blocks ON blocks.id = transactions.block_id
            WHERE transactions.id = $1
            AND transactions.variant = 'System'
        "};

        #[cfg_attr(feature = "cloud", allow(unused_mut))]
        let mut transaction = sqlx::query(query)
            .bind(id as i64)
            .fetch_optional(&*self.pool)
            .await?
            .map(make_transaction)
            .transpose()?;

        #[cfg(feature = "standalone")]
        if let Some(Transaction::Regular(transaction)) = &mut transaction {
            transaction.identifiers =
                get_identifiers_for_transaction(transaction.id, &self.pool).await?;
        }

        Ok(transaction)
    }

    #[trace(properties = { "id": "{id}" })]
    async fn get_transactions_by_block_id(&self, id: u64) -> Result<Vec<Transaction>, sqlx::Error> {
        #[cfg(feature = "cloud")]
        let query = indoc! {"
            SELECT
                transactions.id,
                transactions.variant,
                transactions.hash,
                transactions.protocol_version,
                transactions.raw,
                blocks.hash AS block_hash,
                regular_transactions.transaction_result,
                regular_transactions.merkle_tree_root,
                regular_transactions.start_index,
                regular_transactions.end_index,
                regular_transactions.paid_fees,
                regular_transactions.estimated_fees,
                regular_transactions.identifiers
            FROM transactions
            INNER JOIN blocks ON blocks.id = transactions.block_id
            INNER JOIN regular_transactions ON regular_transactions.id = transactions.id
            WHERE transactions.block_id = $1
<<<<<<< HEAD
            AND transactions.variant = 'Regular'
=======
>>>>>>> 05a05868

            UNION ALL

            SELECT
                transactions.id as id,
                transactions.variant,
                transactions.hash,
                transactions.protocol_version,
                transactions.raw,
                blocks.hash AS block_hash,
                NULL AS transaction_result,
                NULL AS merkle_tree_root,
                NULL AS start_index,
                NULL AS end_index,
                NULL AS paid_fees,
                NULL AS estimated_fees,
                NULL AS identifiers
            FROM transactions
            INNER JOIN blocks ON blocks.id = transactions.block_id
            WHERE transactions.block_id = $1
            AND transactions.variant = 'System'

            ORDER BY id
        "};

        #[cfg(feature = "standalone")]
        let query = indoc! {"
            SELECT
                transactions.id as id,
                transactions.variant,
                transactions.hash,
                transactions.protocol_version,
                transactions.raw,
                blocks.hash AS block_hash,
                regular_transactions.transaction_result,
                regular_transactions.merkle_tree_root,
                regular_transactions.start_index,
                regular_transactions.end_index,
                regular_transactions.paid_fees,
                regular_transactions.estimated_fees
            FROM transactions
            INNER JOIN blocks ON blocks.id = transactions.block_id
            INNER JOIN regular_transactions ON regular_transactions.id = transactions.id
            WHERE transactions.block_id = $1
<<<<<<< HEAD
            AND transactions.variant = 'Regular'
=======
>>>>>>> 05a05868

            UNION ALL

            SELECT
                transactions.id as id,
                transactions.variant,
                transactions.hash,
                transactions.protocol_version,
                transactions.raw,
                blocks.hash AS block_hash,
                NULL AS transaction_result,
                NULL AS merkle_tree_root,
                NULL AS start_index,
                NULL AS end_index,
                NULL AS paid_fees,
                NULL AS estimated_fees
            FROM transactions
            INNER JOIN blocks ON blocks.id = transactions.block_id
            WHERE transactions.block_id = $1
            AND transactions.variant = 'System'

            ORDER BY id
        "};

        #[cfg_attr(feature = "cloud", allow(unused_mut))]
        let mut transactions = sqlx::query(query)
            .bind(id as i64)
            .fetch(&*self.pool)
            .map_ok(make_transaction)
            .map(|result| result.flatten())
            .try_collect::<Vec<_>>()
            .await?;

        #[cfg(feature = "standalone")]
        for transaction in transactions.iter_mut() {
            if let Transaction::Regular(transaction) = transaction {
                transaction.identifiers =
                    get_identifiers_for_transaction(transaction.id, &self.pool).await?;
            }
        }

        Ok(transactions)
    }

    #[trace(properties = { "hash": "{hash}" })]
    async fn get_transactions_by_hash(
        &self,
        hash: TransactionHash,
    ) -> Result<Vec<Transaction>, sqlx::Error> {
        #[cfg(feature = "cloud")]
        let query = indoc! {"
            SELECT
                transactions.id,
                transactions.variant,
                transactions.hash,
                transactions.protocol_version,
                transactions.raw,
                blocks.hash AS block_hash,
                regular_transactions.transaction_result,
                regular_transactions.merkle_tree_root,
                regular_transactions.start_index,
                regular_transactions.end_index,
                regular_transactions.paid_fees,
                regular_transactions.estimated_fees,
                regular_transactions.identifiers
            FROM transactions
            INNER JOIN blocks ON blocks.id = transactions.block_id
            INNER JOIN regular_transactions ON regular_transactions.id = transactions.id
            WHERE transactions.hash = $1
<<<<<<< HEAD
            AND transactions.variant = 'Regular'
=======
>>>>>>> 05a05868

            UNION ALL

            SELECT
                transactions.id,
                transactions.variant,
                transactions.hash,
                transactions.protocol_version,
                transactions.raw,
                blocks.hash AS block_hash,
                NULL AS transaction_result,
                NULL AS merkle_tree_root,
                NULL AS start_index,
                NULL AS end_index,
                NULL AS paid_fees,
                NULL AS estimated_fees,
                NULL AS identifiers
            FROM transactions
            INNER JOIN blocks ON blocks.id = transactions.block_id
            WHERE transactions.hash = $1
            AND transactions.variant = 'System'

            ORDER BY id DESC
        "};

        #[cfg(feature = "standalone")]
        let query = indoc! {"
            SELECT
                transactions.id as id,
                transactions.variant,
                transactions.hash,
                transactions.protocol_version,
                transactions.raw,
                blocks.hash AS block_hash,
                regular_transactions.transaction_result,
                regular_transactions.merkle_tree_root,
                regular_transactions.start_index,
                regular_transactions.end_index,
                regular_transactions.paid_fees,
                regular_transactions.estimated_fees
            FROM transactions
            INNER JOIN blocks ON blocks.id = transactions.block_id
            INNER JOIN regular_transactions ON regular_transactions.id = transactions.id
            WHERE transactions.hash = $1
<<<<<<< HEAD
            AND transactions.variant = 'Regular'
=======
>>>>>>> 05a05868

            UNION ALL

            SELECT
                transactions.id as id,
                transactions.variant,
                transactions.hash,
                transactions.protocol_version,
                transactions.raw,
                blocks.hash AS block_hash,
                NULL AS transaction_result,
                NULL AS merkle_tree_root,
                NULL AS start_index,
                NULL AS end_index,
                NULL AS paid_fees,
                NULL AS estimated_fees
            FROM transactions
            INNER JOIN blocks ON blocks.id = transactions.block_id
            WHERE transactions.hash = $1
            AND transactions.variant = 'System'

            ORDER BY id
        "};

        #[cfg_attr(feature = "cloud", allow(unused_mut))]
        let mut transactions = sqlx::query(query)
            .bind(hash.as_ref())
            .fetch(&*self.pool)
            .map_ok(make_transaction)
            .map(|result| result.flatten())
            .try_collect::<Vec<_>>()
            .await?;

        #[cfg(feature = "standalone")]
        for transaction in transactions.iter_mut() {
            if let Transaction::Regular(transaction) = transaction {
                transaction.identifiers =
                    get_identifiers_for_transaction(transaction.id, &self.pool).await?;
            }
        }

        Ok(transactions)
    }

    #[trace(properties = { "identifier": "{identifier}" })]
    async fn get_transactions_by_identifier(
        &self,
        identifier: &SerializedTransactionIdentifier,
    ) -> Result<Vec<Transaction>, sqlx::Error> {
        #[cfg(feature = "cloud")]
        let query = indoc! {"
            SELECT
                transactions.id,
                transactions.variant,
                transactions.hash,
                transactions.protocol_version,
                transactions.raw,
                blocks.hash AS block_hash,
                regular_transactions.transaction_result,
                regular_transactions.merkle_tree_root,
                regular_transactions.start_index,
                regular_transactions.end_index,
                regular_transactions.paid_fees,
                regular_transactions.estimated_fees,
                regular_transactions.identifiers
            FROM transactions
            INNER JOIN blocks ON blocks.id = transactions.block_id
            INNER JOIN regular_transactions ON regular_transactions.id = transactions.id
            WHERE $1 = ANY(regular_transactions.identifiers)
            ORDER BY transactions.id
        "};

        #[cfg(feature = "standalone")]
        let query = indoc! {"
            SELECT
                transactions.id,
                transactions.hash,
                transactions.protocol_version,
                transactions.raw,
                blocks.hash AS block_hash,
                regular_transactions.transaction_result,
                regular_transactions.merkle_tree_root,
                regular_transactions.start_index,
                regular_transactions.end_index,
                regular_transactions.paid_fees,
                regular_transactions.estimated_fees
            FROM transactions
            INNER JOIN blocks ON blocks.id = transactions.block_id
            INNER JOIN regular_transactions ON regular_transactions.id = transactions.id
            INNER JOIN transaction_identifiers ON transactions.id = transaction_identifiers.transaction_id
            WHERE transaction_identifiers.identifier = $1
            ORDER BY transactions.id
        "};

        #[cfg_attr(feature = "cloud", allow(unused_mut))]
        let mut transactions = sqlx::query_as::<_, RegularTransaction>(query)
            .bind(identifier)
            .fetch(&*self.pool)
            .map_ok(Transaction::Regular)
            .try_collect::<Vec<_>>()
            .await?;

        #[cfg(feature = "standalone")]
        for transaction in transactions.iter_mut() {
            if let Transaction::Regular(transaction) = transaction {
                transaction.identifiers =
                    get_identifiers_for_transaction(transaction.id, &self.pool).await?;
            }
        }

        Ok(transactions)
    }

    fn get_relevant_transactions(
        &self,
        session_id: SessionId,
        mut index: u64,
        batch_size: NonZeroU32,
    ) -> impl Stream<Item = Result<RegularTransaction, sqlx::Error>> + Send {
        let chunks = try_stream! {
            loop {
                let transactions = self
                    .get_relevant_transactions(session_id, index, batch_size)
                    .await?;

                match transactions.last() {
                    Some(Transaction::Regular(t)) => index = t.end_index + 1,
                    Some(Transaction::System(_)) => panic!("unexpected system transaction"),
                    None => break,

                }

                yield transactions;
            }
        };

        flatten_chunks(chunks)
    }

    fn get_transactions_by_unshielded_address(
        &self,
        address: UnshieldedAddress,
        mut transaction_id: u64,
        batch_size: NonZeroU32,
    ) -> impl Stream<Item = Result<Transaction, sqlx::Error>> + Send {
        let chunks = try_stream! {
            loop {
                let transactions = self
                    .get_transactions_by_unshielded_address(address, transaction_id, batch_size)
                    .await?;

                match transactions.last() {
                    Some(transaction) => transaction_id = transaction.id() + 1,
                    None => break,
                };

                yield transactions;
            }
        };

        flatten_chunks(chunks)
    }

    #[trace(properties = { "address": "{address}" })]
    async fn get_highest_transaction_id_for_unshielded_address(
        &self,
        address: UnshieldedAddress,
    ) -> Result<Option<u64>, sqlx::Error> {
        let query = indoc! {"
            SELECT MAX(transactions.id)
            FROM transactions
            INNER JOIN unshielded_utxos ON
                unshielded_utxos.creating_transaction_id = transactions.id OR
                unshielded_utxos.spending_transaction_id = transactions.id
            WHERE unshielded_utxos.owner = $1
        "};

        let (id,) = sqlx::query_as::<_, (Option<i64>,)>(query)
            .bind(address.as_ref())
            .fetch_one(&*self.pool)
            .await?;

        Ok(id.map(|id| id as u64))
    }

    #[trace(properties = { "session_id": "{session_id}" })]
    async fn get_highest_end_indices(
        &self,
        session_id: SessionId,
    ) -> Result<(Option<u64>, Option<u64>, Option<u64>), sqlx::Error> {
        let query = indoc! {"
            SELECT (
                SELECT MAX(end_index)
                FROM regular_transactions
            ),
            (
                SELECT end_index
                FROM regular_transactions
                WHERE id = (
                    SELECT MAX(last_indexed_transaction_id)
                    FROM wallets
                )
            ),
            (
                SELECT end_index
                FROM regular_transactions
                INNER JOIN relevant_transactions ON regular_transactions.id = relevant_transactions.transaction_id
                INNER JOIN wallets ON wallets.id = relevant_transactions.wallet_id
                WHERE wallets.session_id = $1
                ORDER BY end_index DESC
                LIMIT 1
            )
        "};

        let (highest_end_index, highest_checked_end_index, highest_relevant_end_index) =
            sqlx::query_as::<_, (Option<i64>, Option<i64>, Option<i64>)>(query)
                .bind(session_id.as_ref())
                .fetch_one(&*self.pool)
                .await?;

        Ok((
            highest_end_index.map(|n| n as u64),
            highest_checked_end_index.map(|n| n as u64),
            highest_relevant_end_index.map(|n| n as u64),
        ))
    }
}

impl Storage {
    #[trace(properties = {
        "session_id": "{session_id}",
        "index": "{index}",
        "batch_size": "{batch_size}"
    })]
    async fn get_relevant_transactions(
        &self,
        session_id: SessionId,
        index: u64,
        batch_size: NonZeroU32,
    ) -> Result<Vec<RegularTransaction>, sqlx::Error> {
        #[cfg(feature = "cloud")]
        let query = indoc! {"
            SELECT
                transactions.id,
                transactions.hash,
                transactions.protocol_version,
                transactions.raw,
                blocks.hash AS block_hash,
                regular_transactions.transaction_result,
                regular_transactions.merkle_tree_root,
                regular_transactions.start_index,
                regular_transactions.end_index,
                regular_transactions.paid_fees,
                regular_transactions.estimated_fees,
                regular_transactions.identifiers
            FROM transactions
            INNER JOIN blocks ON blocks.id = transactions.block_id
            INNER JOIN regular_transactions ON regular_transactions.id = transactions.id
            INNER JOIN relevant_transactions ON transactions.id = relevant_transactions.transaction_id
            INNER JOIN wallets ON wallets.id = relevant_transactions.wallet_id
            WHERE wallets.session_id = $1
            AND regular_transactions.start_index >= $2
            ORDER BY transactions.id
            LIMIT $3
        "};

        #[cfg(feature = "standalone")]
        let query = indoc! {"
            SELECT
                transactions.id,
                transactions.hash,
                transactions.protocol_version,
                transactions.raw,
                blocks.hash AS block_hash,
                regular_transactions.transaction_result,
                regular_transactions.merkle_tree_root,
                regular_transactions.start_index,
                regular_transactions.end_index,
                regular_transactions.paid_fees,
                regular_transactions.estimated_fees
            FROM transactions
            INNER JOIN blocks ON blocks.id = transactions.block_id
            INNER JOIN regular_transactions ON regular_transactions.id = transactions.id
            INNER JOIN relevant_transactions ON transactions.id = relevant_transactions.transaction_id
            INNER JOIN wallets ON wallets.id = relevant_transactions.wallet_id
            WHERE wallets.session_id = $1
            AND regular_transactions.start_index >= $2
            ORDER BY transactions.id
            LIMIT $3
        "};

        #[cfg_attr(feature = "cloud", allow(unused_mut))]
        let mut transactions = sqlx::query_as::<_, RegularTransaction>(query)
            .bind(session_id.as_ref())
            .bind(index as i64)
            .bind(batch_size.get() as i64)
            .fetch(&*self.pool)
<<<<<<< HEAD
            .map_ok(Transaction::Regular)
=======
>>>>>>> 05a05868
            .try_collect::<Vec<_>>()
            .await?;

        #[cfg(feature = "standalone")]
        for transaction in transactions.iter_mut() {
            if let Transaction::Regular(transaction) = transaction {
                transaction.identifiers =
                    get_identifiers_for_transaction(transaction.id, &self.pool).await?;
            }
        }

        Ok(transactions)
    }

    #[trace(properties = {
        "address": "{address}",
        "transaction_id": "{transaction_id}",
        "batch_size": "{batch_size}"
    })]
    async fn get_transactions_by_unshielded_address(
        &self,
        address: UnshieldedAddress,
        transaction_id: u64,
        batch_size: NonZeroU32,
    ) -> Result<Vec<Transaction>, sqlx::Error> {
        #[cfg(feature = "cloud")]
        let query = indoc! {"
            SELECT DISTINCT *
            FROM (
                SELECT
                    transactions.id,
                    transactions.variant,
                    transactions.hash,
                    transactions.protocol_version,
                    transactions.raw,
                    blocks.hash AS block_hash,
                    regular_transactions.transaction_result,
                    regular_transactions.merkle_tree_root,
                    regular_transactions.start_index,
                    regular_transactions.end_index,
                    regular_transactions.paid_fees,
                    regular_transactions.estimated_fees,
                    regular_transactions.identifiers
                FROM transactions
                INNER JOIN blocks ON blocks.id = transactions.block_id
                INNER JOIN regular_transactions ON regular_transactions.id = transactions.id
                INNER JOIN unshielded_utxos ON
                    unshielded_utxos.creating_transaction_id = transactions.id OR
                    unshielded_utxos.spending_transaction_id = transactions.id
                WHERE unshielded_utxos.owner = $1
                AND transactions.id >= $2
<<<<<<< HEAD
                AND transactions.variant = 'Regular'
=======
>>>>>>> 05a05868

                UNION ALL

                SELECT
                    transactions.id,
                    transactions.variant,
                    transactions.hash,
                    transactions.protocol_version,
                    transactions.raw,
                    blocks.hash AS block_hash,
                    NULL AS transaction_result,
                    NULL AS merkle_tree_root,
                    NULL AS start_index,
                    NULL AS end_index,
                    NULL AS paid_fees,
                    NULL AS estimated_fees,
                    NULL AS identifiers
                FROM transactions
                INNER JOIN blocks ON blocks.id = transactions.block_id
                INNER JOIN unshielded_utxos ON
                    unshielded_utxos.creating_transaction_id = transactions.id OR
                    unshielded_utxos.spending_transaction_id = transactions.id
                WHERE unshielded_utxos.owner = $1
                AND transactions.id >= $2
                AND transactions.variant = 'System'
            )
            ORDER BY id
            LIMIT $3
        "};

        #[cfg(feature = "standalone")]
        let query = indoc! {"
            SELECT DISTINCT *
            FROM (
                SELECT
                    transactions.id,
                    transactions.variant,
                    transactions.hash,
                    transactions.protocol_version,
                    transactions.raw,
                    blocks.hash AS block_hash,
                    regular_transactions.transaction_result,
                    regular_transactions.merkle_tree_root,
                    regular_transactions.start_index,
                    regular_transactions.end_index,
                    regular_transactions.paid_fees,
                    regular_transactions.estimated_fees
                FROM transactions
                INNER JOIN blocks ON blocks.id = transactions.block_id
                INNER JOIN regular_transactions ON regular_transactions.id = transactions.id
                INNER JOIN unshielded_utxos ON
                    unshielded_utxos.creating_transaction_id = transactions.id OR
                    unshielded_utxos.spending_transaction_id = transactions.id
                WHERE unshielded_utxos.owner = $1
                AND transactions.id >= $2
<<<<<<< HEAD
                AND transactions.variant = 'Regular'
=======
>>>>>>> 05a05868

                UNION ALL

                SELECT
                    transactions.id,
                    transactions.variant,
                    transactions.hash,
                    transactions.protocol_version,
                    transactions.raw,
                    blocks.hash AS block_hash,
                    NULL AS transaction_result,
                    NULL AS merkle_tree_root,
                    NULL AS start_index,
                    NULL AS end_index,
                    NULL AS paid_fees,
                    NULL AS estimated_fees
                FROM transactions
                INNER JOIN blocks ON blocks.id = transactions.block_id
                INNER JOIN unshielded_utxos ON
                    unshielded_utxos.creating_transaction_id = transactions.id OR
                    unshielded_utxos.spending_transaction_id = transactions.id
                WHERE unshielded_utxos.owner = $1
                AND transactions.id >= $2
                AND transactions.variant = 'System'
            )
            ORDER BY id
            LIMIT $3
        "};

        #[cfg_attr(feature = "cloud", allow(unused_mut))]
        let mut transactions = sqlx::query(query)
            .bind(address.as_ref())
            .bind(transaction_id as i64)
            .bind(batch_size.get() as i64)
            .fetch(&*self.pool)
            .map_ok(make_transaction)
            .map(|result| result.flatten())
            .try_collect::<Vec<_>>()
            .await?;

        #[cfg(feature = "standalone")]
        for transaction in transactions.iter_mut() {
            if let Transaction::Regular(transaction) = transaction {
                transaction.identifiers =
                    get_identifiers_for_transaction(transaction.id, &self.pool).await?;
            }
        }

        Ok(transactions)
    }
}

#[cfg(feature = "cloud")]
fn make_transaction(row: sqlx::postgres::PgRow) -> Result<Transaction, sqlx::Error> {
    let variant = row.try_get::<TransactionVariant, _>("variant")?;
    let transaction = match variant {
        TransactionVariant::Regular => Transaction::Regular(RegularTransaction::from_row(&row)?),
        TransactionVariant::System => Transaction::System(SystemTransaction::from_row(&row)?),
    };
    Ok(transaction)
}

#[cfg(feature = "standalone")]
fn make_transaction(row: sqlx::sqlite::SqliteRow) -> Result<Transaction, sqlx::Error> {
    let variant = row.try_get::<TransactionVariant, _>("variant")?;
    let transaction = match variant {
        TransactionVariant::Regular => Transaction::Regular(RegularTransaction::from_row(&row)?),
        TransactionVariant::System => Transaction::System(SystemTransaction::from_row(&row)?),
    };
    Ok(transaction)
}

#[cfg(feature = "standalone")]
async fn get_identifiers_for_transaction(
    transaction_id: u64,
    pool: &indexer_common::infra::pool::sqlite::SqlitePool,
) -> Result<Vec<SerializedTransactionIdentifier>, sqlx::Error> {
    use futures::TryStreamExt;

    let query = indoc! {"
        SELECT identifier
        FROM transaction_identifiers
        WHERE transaction_id = $1
    "};

    sqlx::query_as::<_, (SerializedTransactionIdentifier,)>(query)
        .bind(transaction_id as i64)
        .fetch(&**pool)
        .map_ok(|(identifier,)| identifier)
        .try_collect()
        .await
}<|MERGE_RESOLUTION|>--- conflicted
+++ resolved
@@ -55,10 +55,6 @@
             INNER JOIN blocks ON blocks.id = transactions.block_id
             INNER JOIN regular_transactions ON regular_transactions.id = transactions.id
             WHERE transactions.id = $1
-<<<<<<< HEAD
-            AND transactions.variant = 'Regular'
-=======
->>>>>>> 05a05868
 
             UNION ALL
 
@@ -101,10 +97,6 @@
             INNER JOIN blocks ON blocks.id = transactions.block_id
             INNER JOIN regular_transactions ON regular_transactions.id = transactions.id
             WHERE transactions.id = $1
-<<<<<<< HEAD
-            AND transactions.variant = 'Regular'
-=======
->>>>>>> 05a05868
 
             UNION ALL
 
@@ -166,10 +158,6 @@
             INNER JOIN blocks ON blocks.id = transactions.block_id
             INNER JOIN regular_transactions ON regular_transactions.id = transactions.id
             WHERE transactions.block_id = $1
-<<<<<<< HEAD
-            AND transactions.variant = 'Regular'
-=======
->>>>>>> 05a05868
 
             UNION ALL
 
@@ -214,10 +202,6 @@
             INNER JOIN blocks ON blocks.id = transactions.block_id
             INNER JOIN regular_transactions ON regular_transactions.id = transactions.id
             WHERE transactions.block_id = $1
-<<<<<<< HEAD
-            AND transactions.variant = 'Regular'
-=======
->>>>>>> 05a05868
 
             UNION ALL
 
@@ -287,10 +271,6 @@
             INNER JOIN blocks ON blocks.id = transactions.block_id
             INNER JOIN regular_transactions ON regular_transactions.id = transactions.id
             WHERE transactions.hash = $1
-<<<<<<< HEAD
-            AND transactions.variant = 'Regular'
-=======
->>>>>>> 05a05868
 
             UNION ALL
 
@@ -335,10 +315,6 @@
             INNER JOIN blocks ON blocks.id = transactions.block_id
             INNER JOIN regular_transactions ON regular_transactions.id = transactions.id
             WHERE transactions.hash = $1
-<<<<<<< HEAD
-            AND transactions.variant = 'Regular'
-=======
->>>>>>> 05a05868
 
             UNION ALL
 
@@ -465,10 +441,8 @@
                     .await?;
 
                 match transactions.last() {
-                    Some(Transaction::Regular(t)) => index = t.end_index + 1,
-                    Some(Transaction::System(_)) => panic!("unexpected system transaction"),
+                    Some(transaction) => index = transaction.end_index + 1,
                     None => break,
-
                 }
 
                 yield transactions;
@@ -636,19 +610,13 @@
             .bind(index as i64)
             .bind(batch_size.get() as i64)
             .fetch(&*self.pool)
-<<<<<<< HEAD
-            .map_ok(Transaction::Regular)
-=======
->>>>>>> 05a05868
             .try_collect::<Vec<_>>()
             .await?;
 
         #[cfg(feature = "standalone")]
         for transaction in transactions.iter_mut() {
-            if let Transaction::Regular(transaction) = transaction {
-                transaction.identifiers =
-                    get_identifiers_for_transaction(transaction.id, &self.pool).await?;
-            }
+            transaction.identifiers =
+                get_identifiers_for_transaction(transaction.id, &self.pool).await?;
         }
 
         Ok(transactions)
@@ -691,10 +659,6 @@
                     unshielded_utxos.spending_transaction_id = transactions.id
                 WHERE unshielded_utxos.owner = $1
                 AND transactions.id >= $2
-<<<<<<< HEAD
-                AND transactions.variant = 'Regular'
-=======
->>>>>>> 05a05868
 
                 UNION ALL
 
@@ -750,10 +714,6 @@
                     unshielded_utxos.spending_transaction_id = transactions.id
                 WHERE unshielded_utxos.owner = $1
                 AND transactions.id >= $2
-<<<<<<< HEAD
-                AND transactions.variant = 'Regular'
-=======
->>>>>>> 05a05868
 
                 UNION ALL
 
