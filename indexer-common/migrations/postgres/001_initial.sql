CREATE TYPE CONTRACT_ACTION_VARIANT AS ENUM(
    'Deploy',
    'Call',
    'Update'
);

CREATE TYPE DUST_EVENT_TYPE AS ENUM(
    'DustInitialUtxo',
    'DustGenerationDtimeUpdate',
    'DustSpendProcessed'
);

CREATE TABLE blocks(
    id BIGSERIAL PRIMARY KEY,
    hash BYTEA NOT NULL UNIQUE,
    height BIGINT NOT NULL UNIQUE,
    protocol_version BIGINT NOT NULL,
    parent_hash BYTEA NOT NULL,
    author BYTEA,
    timestamp BIGINT NOT NULL
);

CREATE TABLE transactions(
    id BIGSERIAL PRIMARY KEY,
    block_id BIGINT NOT NULL REFERENCES blocks(id),
    hash BYTEA NOT NULL,
    protocol_version BIGINT NOT NULL,
    transaction_result JSONB NOT NULL,
    identifiers BYTEA[] NOT NULL,
    raw BYTEA NOT NULL,
    merkle_tree_root BYTEA NOT NULL,
    start_index BIGINT NOT NULL,
    end_index BIGINT NOT NULL,
    paid_fees BYTEA,
    estimated_fees BYTEA
);

CREATE INDEX ON transactions(block_id);

CREATE INDEX ON transactions(hash);

CREATE INDEX ON transactions(transaction_result);

CREATE INDEX ON transactions(start_index);

CREATE INDEX ON transactions(end_index);

CREATE INDEX ON transactions USING GIN(transaction_result);

CREATE TABLE contract_actions(
    id BIGSERIAL PRIMARY KEY,
    transaction_id BIGINT NOT NULL REFERENCES transactions(id),
    address BYTEA NOT NULL,
    state BYTEA NOT NULL,
    zswap_state BYTEA NOT NULL,
    variant CONTRACT_ACTION_VARIANT NOT NULL,
    attributes JSONB NOT NULL
);

CREATE INDEX ON contract_actions(transaction_id);

CREATE INDEX ON contract_actions(address);

CREATE INDEX ON contract_actions(id, address);

CREATE TABLE wallets(
    id UUID PRIMARY KEY,
    session_id BYTEA NOT NULL UNIQUE,
    viewing_key BYTEA NOT NULL,
    last_indexed_transaction_id BIGINT NOT NULL DEFAULT 0,
    active BOOLEAN NOT NULL DEFAULT TRUE,
    last_active TIMESTAMPTZ NOT NULL
);

CREATE INDEX ON wallets(session_id);

CREATE INDEX ON wallets(last_indexed_transaction_id DESC);

CREATE TABLE relevant_transactions(
    id BIGSERIAL PRIMARY KEY,
    wallet_id UUID NOT NULL REFERENCES wallets(id),
    transaction_id BIGINT NOT NULL REFERENCES transactions(id),
    UNIQUE (wallet_id, transaction_id)
);

CREATE TABLE unshielded_utxos(
    id BIGSERIAL PRIMARY KEY,
    creating_transaction_id BIGINT NOT NULL REFERENCES transactions(id),
    spending_transaction_id BIGINT REFERENCES transactions(id),
<<<<<<< HEAD
    output_index BIGINT NOT NULL,
    owner_address BYTEA NOT NULL,
=======
    owner BYTEA NOT NULL,
>>>>>>> bd246778
    token_type BYTEA NOT NULL,
    value BYTEA NOT NULL,
<<<<<<< HEAD
=======
    output_index BIGINT NOT NULL,
    intent_hash BYTEA NOT NULL,
>>>>>>> bd246778
    UNIQUE (intent_hash, output_index)
);

CREATE INDEX ON unshielded_utxos(creating_transaction_id);

CREATE INDEX ON unshielded_utxos(spending_transaction_id);

CREATE INDEX ON unshielded_utxos(OWNER);

CREATE INDEX ON unshielded_utxos(token_type);

CREATE TABLE contract_balances(
    id BIGSERIAL PRIMARY KEY,
    contract_action_id BIGINT NOT NULL REFERENCES contract_actions(id),
    token_type BYTEA NOT NULL,
    amount BYTEA NOT NULL,
    UNIQUE (contract_action_id, token_type)
);

CREATE INDEX ON contract_balances(contract_action_id);

CREATE INDEX ON contract_balances(token_type);

CREATE INDEX ON contract_balances(contract_action_id, token_type);

CREATE TABLE dust_generation_info (
    id BIGSERIAL PRIMARY KEY,
    value BYTEA NOT NULL,
    owner BYTEA NOT NULL,
    nonce BYTEA NOT NULL,
    ctime BIGINT NOT NULL,
    merkle_index BIGINT NOT NULL,
    dtime BIGINT
);

CREATE INDEX ON dust_generation_info(owner);

CREATE TABLE dust_utxos (
    id BIGSERIAL PRIMARY KEY,
    generation_info_id BIGINT NOT NULL REFERENCES dust_generation_info(id),
    spent_at_transaction_id BIGINT REFERENCES transactions(id),
    commitment BYTEA NOT NULL,
    initial_value BYTEA NOT NULL,
    owner BYTEA NOT NULL,
    nonce BYTEA NOT NULL,
    seq INTEGER NOT NULL,
    ctime BIGINT NOT NULL,
    nullifier BYTEA
);

CREATE INDEX ON dust_utxos(owner);
CREATE INDEX ON dust_utxos(generation_info_id);
CREATE INDEX ON dust_utxos(spent_at_transaction_id);
CREATE INDEX ON dust_utxos(substring(nullifier::text, 1, 8)) WHERE nullifier IS NOT NULL;

CREATE TABLE cnight_registrations (
    id BIGSERIAL PRIMARY KEY,
    cardano_address BYTEA NOT NULL,
    dust_address BYTEA NOT NULL,
    is_valid BOOLEAN NOT NULL,
    registered_at BIGINT NOT NULL,
    removed_at BIGINT,
    UNIQUE(cardano_address, dust_address)
);

CREATE INDEX ON cnight_registrations(cardano_address);
CREATE INDEX ON cnight_registrations(dust_address);

-- TODO: These tables are for future merkle tree storage once ledger integration is complete.
CREATE TABLE dust_commitment_tree (
    id BIGSERIAL PRIMARY KEY,
    block_height BIGINT NOT NULL,
    root BYTEA NOT NULL,
    tree_data BYTEA NOT NULL
);

CREATE TABLE dust_generation_tree (
    id BIGSERIAL PRIMARY KEY,
    block_height BIGINT NOT NULL,
    root BYTEA NOT NULL,
    tree_data BYTEA NOT NULL
);

CREATE TABLE dust_events (
    id BIGSERIAL PRIMARY KEY,
    transaction_id BIGINT NOT NULL REFERENCES transactions(id),
    transaction_hash BYTEA NOT NULL,
    logical_segment INTEGER NOT NULL,
    physical_segment INTEGER NOT NULL,
    event_type DUST_EVENT_TYPE NOT NULL,
    event_data JSONB NOT NULL
);

CREATE INDEX ON dust_events(transaction_id);
CREATE INDEX ON dust_events(event_type);
<|MERGE_RESOLUTION|>--- conflicted
+++ resolved
@@ -66,7 +66,7 @@
 CREATE TABLE wallets(
     id UUID PRIMARY KEY,
     session_id BYTEA NOT NULL UNIQUE,
-    viewing_key BYTEA NOT NULL,
+    viewing_key BYTEA NOT NULL, -- Ciphertext with nonce, no longer unique!
     last_indexed_transaction_id BIGINT NOT NULL DEFAULT 0,
     active BOOLEAN NOT NULL DEFAULT TRUE,
     last_active TIMESTAMPTZ NOT NULL
@@ -87,19 +87,11 @@
     id BIGSERIAL PRIMARY KEY,
     creating_transaction_id BIGINT NOT NULL REFERENCES transactions(id),
     spending_transaction_id BIGINT REFERENCES transactions(id),
-<<<<<<< HEAD
-    output_index BIGINT NOT NULL,
-    owner_address BYTEA NOT NULL,
-=======
     owner BYTEA NOT NULL,
->>>>>>> bd246778
     token_type BYTEA NOT NULL,
     value BYTEA NOT NULL,
-<<<<<<< HEAD
-=======
     output_index BIGINT NOT NULL,
     intent_hash BYTEA NOT NULL,
->>>>>>> bd246778
     UNIQUE (intent_hash, output_index)
 );
 
@@ -114,8 +106,8 @@
 CREATE TABLE contract_balances(
     id BIGSERIAL PRIMARY KEY,
     contract_action_id BIGINT NOT NULL REFERENCES contract_actions(id),
-    token_type BYTEA NOT NULL,
-    amount BYTEA NOT NULL,
+    token_type BYTEA NOT NULL, -- Serialized TokenType (hex-encoded)
+    amount BYTEA NOT NULL, -- u128 amount as bytes (for large number support)
     UNIQUE (contract_action_id, token_type)
 );
 
