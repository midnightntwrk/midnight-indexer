CREATE TYPE CONTRACT_ACTION_VARIANT AS ENUM(
    'Deploy',
    'Call',
    'Update'
);

CREATE TABLE blocks(
    id BIGSERIAL PRIMARY KEY,
    hash BYTEA NOT NULL UNIQUE,
    height BIGINT NOT NULL UNIQUE,
    protocol_version BIGINT NOT NULL,
    parent_hash BYTEA NOT NULL,
    author BYTEA,
    timestamp BIGINT NOT NULL
);

CREATE TABLE transactions(
    id BIGSERIAL PRIMARY KEY,
    block_id BIGINT NOT NULL REFERENCES blocks(id),
    hash BYTEA NOT NULL,
    protocol_version BIGINT NOT NULL,
    transaction_result JSONB NOT NULL,
    identifiers BYTEA[] NOT NULL,
    raw BYTEA NOT NULL,
    merkle_tree_root BYTEA NOT NULL,
    start_index BIGINT NOT NULL,
    end_index BIGINT NOT NULL,
    paid_fees BYTEA,
    estimated_fees BYTEA
);

CREATE INDEX ON transactions(block_id);

CREATE INDEX ON transactions(hash);

CREATE INDEX ON transactions(transaction_result);

CREATE INDEX ON transactions(start_index);

CREATE INDEX ON transactions(end_index);

CREATE INDEX ON transactions USING GIN(transaction_result);

CREATE TABLE contract_actions(
    id BIGSERIAL PRIMARY KEY,
    transaction_id BIGINT NOT NULL REFERENCES transactions(id),
    address BYTEA NOT NULL,
    state BYTEA NOT NULL,
    zswap_state BYTEA NOT NULL,
    variant CONTRACT_ACTION_VARIANT NOT NULL,
    attributes JSONB NOT NULL
);

CREATE INDEX ON contract_actions(transaction_id);

CREATE INDEX ON contract_actions(address);

CREATE INDEX ON contract_actions(id, address);

CREATE TABLE wallets(
    id UUID PRIMARY KEY,
    session_id BYTEA NOT NULL UNIQUE,
    viewing_key BYTEA NOT NULL,
    last_indexed_transaction_id BIGINT NOT NULL DEFAULT 0,
    active BOOLEAN NOT NULL DEFAULT TRUE,
    last_active TIMESTAMPTZ NOT NULL
);

CREATE INDEX ON wallets(session_id);

CREATE INDEX ON wallets(last_indexed_transaction_id DESC);

CREATE TABLE relevant_transactions(
    id BIGSERIAL PRIMARY KEY,
    wallet_id UUID NOT NULL REFERENCES wallets(id),
    transaction_id BIGINT NOT NULL REFERENCES transactions(id),
    UNIQUE (wallet_id, transaction_id)
);

CREATE TABLE unshielded_utxos(
    id BIGSERIAL PRIMARY KEY,
    creating_transaction_id BIGINT NOT NULL REFERENCES transactions(id),
    spending_transaction_id BIGINT REFERENCES transactions(id),
    output_index BIGINT NOT NULL,
    owner_address BYTEA NOT NULL,
    token_type BYTEA NOT NULL,
    intent_hash BYTEA NOT NULL,
    value BYTEA NOT NULL,
    UNIQUE (intent_hash, output_index)
);

CREATE INDEX unshielded_owner_idx ON unshielded_utxos(owner_address);

CREATE INDEX unshielded_token_type_idx ON unshielded_utxos(token_type);

CREATE INDEX unshielded_spent_idx ON unshielded_utxos(spending_transaction_id);

CREATE TABLE contract_balances(
    id BIGSERIAL PRIMARY KEY,
    contract_action_id BIGINT NOT NULL REFERENCES contract_actions(id),
    token_type BYTEA NOT NULL,
    amount BYTEA NOT NULL,
    UNIQUE (contract_action_id, token_type)
);

CREATE INDEX ON contract_balances(contract_action_id);

CREATE INDEX ON contract_balances(token_type);

CREATE INDEX ON contract_balances(contract_action_id, token_type);

CREATE TABLE dust_generation_info (
    id BIGSERIAL PRIMARY KEY,
    night_utxo_hash BYTEA NOT NULL,
    value BYTEA NOT NULL,
    owner BYTEA NOT NULL,
    nonce BYTEA NOT NULL,
    ctime BIGINT NOT NULL,
    merkle_index BIGINT NOT NULL,
    dtime BIGINT
);

CREATE INDEX dust_generation_info_owner_idx ON dust_generation_info(owner);
CREATE INDEX dust_generation_info_utxo_idx ON dust_generation_info(night_utxo_hash);

CREATE TABLE dust_utxos (
    id BIGSERIAL PRIMARY KEY,
    generation_info_id BIGINT NOT NULL REFERENCES dust_generation_info(id),
    spent_at_transaction_id BIGINT REFERENCES transactions(id),
    commitment BYTEA NOT NULL,
    initial_value BYTEA NOT NULL,
    owner BYTEA NOT NULL,
    nonce BYTEA NOT NULL,
    seq INTEGER NOT NULL,
    ctime BIGINT NOT NULL,
    nullifier BYTEA
);

CREATE INDEX dust_utxos_owner_idx ON dust_utxos(owner);
CREATE INDEX dust_utxos_generation_idx ON dust_utxos(generation_info_id);
CREATE INDEX dust_utxos_spent_idx ON dust_utxos(spent_at_transaction_id);
<<<<<<< HEAD
CREATE INDEX dust_utxos_nullifier_prefix_idx ON dust_utxos(substring(nullifier::text, 1, 8)) WHERE nullifier IS NOT NULL;

CREATE TABLE cnight_registrations (
    id BIGSERIAL PRIMARY KEY,
    cardano_address BYTEA NOT NULL,
=======

CREATE TABLE cnight_registrations (
    id BIGSERIAL PRIMARY KEY,
    night_address BYTEA NOT NULL,
>>>>>>> b1a21a7d
    dust_address BYTEA NOT NULL,
    is_valid BOOLEAN NOT NULL,
    registered_at BIGINT NOT NULL,
    removed_at BIGINT,
<<<<<<< HEAD
    UNIQUE(cardano_address, dust_address)
);

CREATE INDEX cnight_registrations_cardano_addr_idx ON cnight_registrations(cardano_address);
=======
    UNIQUE(night_address, dust_address)
);

CREATE INDEX cnight_registrations_night_addr_idx ON cnight_registrations(night_address);
>>>>>>> b1a21a7d
CREATE INDEX cnight_registrations_dust_addr_idx ON cnight_registrations(dust_address);

CREATE TABLE dust_commitment_tree (
    id BIGSERIAL PRIMARY KEY,
    block_height BIGINT NOT NULL,
    root BYTEA NOT NULL,
    tree_data BYTEA NOT NULL
);

CREATE TABLE dust_generation_tree (
    id BIGSERIAL PRIMARY KEY,
    block_height BIGINT NOT NULL,
    root BYTEA NOT NULL,
    tree_data BYTEA NOT NULL
);

<<<<<<< HEAD
CREATE TABLE dust_events (
    id BIGSERIAL PRIMARY KEY,
    transaction_id BIGINT NOT NULL REFERENCES transactions(id),
    transaction_hash BYTEA NOT NULL,
    logical_segment INTEGER NOT NULL,
    physical_segment INTEGER NOT NULL,
    event_type TEXT NOT NULL,
    event_data JSONB NOT NULL
);

CREATE INDEX dust_events_transaction_idx ON dust_events(transaction_id);
CREATE INDEX dust_events_type_idx ON dust_events(event_type);

=======
>>>>>>> b1a21a7d
<|MERGE_RESOLUTION|>--- conflicted
+++ resolved
@@ -139,33 +139,19 @@
 CREATE INDEX dust_utxos_owner_idx ON dust_utxos(owner);
 CREATE INDEX dust_utxos_generation_idx ON dust_utxos(generation_info_id);
 CREATE INDEX dust_utxos_spent_idx ON dust_utxos(spent_at_transaction_id);
-<<<<<<< HEAD
 CREATE INDEX dust_utxos_nullifier_prefix_idx ON dust_utxos(substring(nullifier::text, 1, 8)) WHERE nullifier IS NOT NULL;
 
 CREATE TABLE cnight_registrations (
     id BIGSERIAL PRIMARY KEY,
-    cardano_address BYTEA NOT NULL,
-=======
-
-CREATE TABLE cnight_registrations (
-    id BIGSERIAL PRIMARY KEY,
     night_address BYTEA NOT NULL,
->>>>>>> b1a21a7d
     dust_address BYTEA NOT NULL,
     is_valid BOOLEAN NOT NULL,
     registered_at BIGINT NOT NULL,
     removed_at BIGINT,
-<<<<<<< HEAD
-    UNIQUE(cardano_address, dust_address)
-);
-
-CREATE INDEX cnight_registrations_cardano_addr_idx ON cnight_registrations(cardano_address);
-=======
     UNIQUE(night_address, dust_address)
 );
 
-CREATE INDEX cnight_registrations_night_addr_idx ON cnight_registrations(night_address);
->>>>>>> b1a21a7d
+CREATE INDEX cnight_registrations_cardano_addr_idx ON cnight_registrations(night_address);
 CREATE INDEX cnight_registrations_dust_addr_idx ON cnight_registrations(dust_address);
 
 CREATE TABLE dust_commitment_tree (
@@ -182,19 +168,15 @@
     tree_data BYTEA NOT NULL
 );
 
-<<<<<<< HEAD
 CREATE TABLE dust_events (
-    id BIGSERIAL PRIMARY KEY,
-    transaction_id BIGINT NOT NULL REFERENCES transactions(id),
-    transaction_hash BYTEA NOT NULL,
-    logical_segment INTEGER NOT NULL,
-    physical_segment INTEGER NOT NULL,
-    event_type TEXT NOT NULL,
-    event_data JSONB NOT NULL
+                             id BIGSERIAL PRIMARY KEY,
+                             transaction_id BIGINT NOT NULL REFERENCES transactions(id),
+                             transaction_hash BYTEA NOT NULL,
+                             logical_segment INTEGER NOT NULL,
+                             physical_segment INTEGER NOT NULL,
+                             event_type TEXT NOT NULL,
+                             event_data JSONB NOT NULL
 );
 
 CREATE INDEX dust_events_transaction_idx ON dust_events(transaction_id);
 CREATE INDEX dust_events_type_idx ON dust_events(event_type);
-
-=======
->>>>>>> b1a21a7d
