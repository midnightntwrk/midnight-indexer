--- conflicted
+++ resolved
@@ -92,6 +92,7 @@
     token_type BLOB NOT NULL,
     intent_hash BLOB NOT NULL,
     value BLOB NOT NULL,
+    spending_transaction_id INTEGER,
     FOREIGN KEY (creating_transaction_id) REFERENCES transactions(id),
     FOREIGN KEY (spending_transaction_id) REFERENCES transactions(id),
     UNIQUE (intent_hash, output_index)
@@ -155,33 +156,19 @@
 CREATE INDEX dust_utxos_owner_idx ON dust_utxos(owner);
 CREATE INDEX dust_utxos_generation_idx ON dust_utxos(generation_info_id);
 CREATE INDEX dust_utxos_spent_idx ON dust_utxos(spent_at_transaction_id);
-<<<<<<< HEAD
 CREATE INDEX dust_utxos_nullifier_prefix_idx ON dust_utxos(substr(hex(nullifier), 1, 8)) WHERE nullifier IS NOT NULL;
 
 CREATE TABLE cnight_registrations (
     id INTEGER PRIMARY KEY,
     cardano_address BLOB NOT NULL,
-=======
-
-CREATE TABLE cnight_registrations (
-    id INTEGER PRIMARY KEY,
-    night_address BLOB NOT NULL,
->>>>>>> b1a21a7d
     dust_address BLOB NOT NULL,
     is_valid BOOLEAN NOT NULL,
     registered_at INTEGER NOT NULL,
     removed_at INTEGER,
-<<<<<<< HEAD
     UNIQUE(cardano_address, dust_address)
 );
 
-CREATE INDEX cnight_registrations_cardano_addr_idx ON cnight_registrations(cardano_address);
-=======
-    UNIQUE(night_address, dust_address)
-);
-
 CREATE INDEX cnight_registrations_night_addr_idx ON cnight_registrations(night_address);
->>>>>>> b1a21a7d
 CREATE INDEX cnight_registrations_dust_addr_idx ON cnight_registrations(dust_address);
 
 CREATE TABLE dust_commitment_tree (
@@ -198,20 +185,16 @@
     tree_data BLOB NOT NULL
 );
 
-<<<<<<< HEAD
 CREATE TABLE dust_events (
-    id INTEGER PRIMARY KEY,
-    transaction_id INTEGER NOT NULL,
-    transaction_hash BLOB NOT NULL,
-    logical_segment INTEGER NOT NULL,
-    physical_segment INTEGER NOT NULL,
-    event_type TEXT NOT NULL,
-    event_data TEXT NOT NULL,
-    FOREIGN KEY (transaction_id) REFERENCES transactions(id)
+                             id INTEGER PRIMARY KEY,
+                             transaction_id INTEGER NOT NULL,
+                             transaction_hash BLOB NOT NULL,
+                             logical_segment INTEGER NOT NULL,
+                             physical_segment INTEGER NOT NULL,
+                             event_type TEXT NOT NULL,
+                             event_data TEXT NOT NULL,
+                             FOREIGN KEY (transaction_id) REFERENCES transactions(id)
 );
 
 CREATE INDEX dust_events_transaction_idx ON dust_events(transaction_id);
 CREATE INDEX dust_events_type_idx ON dust_events(event_type);
-
-=======
->>>>>>> b1a21a7d
