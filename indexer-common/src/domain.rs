// This file is part of midnight-indexer.
// Copyright (C) 2025 Midnight Foundation
// SPDX-License-Identifier: Apache-2.0
// Licensed under the Apache License, Version 2.0 (the "License");
// You may not use this file except in compliance with the License.
// You may obtain a copy of the License at
// http://www.apache.org/licenses/LICENSE-2.0
// Unless required by applicable law or agreed to in writing, software
// distributed under the License is distributed on an "AS IS" BASIS,
// WITHOUT WARRANTIES OR CONDITIONS OF ANY KIND, either express or implied.
// See the License for the specific language governing permissions and
// limitations under the License.

pub mod dust;
pub mod ledger;

mod address;
mod bytes;
mod ledger_state_storage;
mod network_id;
mod protocol_version;
mod pub_sub;
mod viewing_key;

pub use address::*;
pub use bytes::*;
pub use ledger_state_storage::*;
pub use network_id::*;
pub use protocol_version::*;
pub use pub_sub::*;
pub use viewing_key::*;

use serde::{Deserialize, Serialize};
use sqlx::Type;

// Plain bytes: very simple hashes/identifiers used without serialization.
pub type BlockAuthor = ByteArray<32>;
pub type BlockHash = ByteArray<32>;
pub type IntentHash = ByteArray<32>;
pub type Nonce = ByteArray<32>;
pub type SessionId = ByteArray<32>;
pub type TokenType = ByteArray<32>;
pub type TransactionHash = ByteArray<32>;
pub type UnshieldedAddress = ByteArray<32>;

// Untagged serialization: simple and/or stable types that are not expected to change.
pub type SerializedTransactionIdentifier = ByteVec;
pub type SerializedZswapStateRoot = ByteVec;

// Tagged serialization: complex types that may evolve; tags allow version-awareness.
pub type SerializedContractAddress = ByteVec;
pub type SerializedContractState = ByteVec;
pub type SerializedLedgerEvent = ByteVec;
pub type SerializedLedgerParameters = ByteVec;
pub type SerializedLedgerState = ByteVec;
pub type SerializedTransaction = ByteVec;
pub type SerializedZswapState = ByteVec;

<<<<<<< HEAD
// DUST-specific types for projection layer (CNGD).
pub type DustCommitment = ByteArray<32>;
pub type DustNonce = ByteArray<32>;
pub type DustNullifier = ByteArray<32>;
pub type DustOwner = ByteArray<32>;
pub type DustAddress = ByteArray<32>;
pub type CardanoStakeKey = ByteVec;
pub type DustMerkleRoot = ByteArray<32>;
pub type DustPrefix = ByteVec;
pub type DustMerkleUpdate = ByteVec;
pub type SerializedDustMerkleTree = ByteVec;
pub type NightUtxoHash = ByteArray<32>;
pub type NightUtxoNonce = ByteArray<32>;
pub type DustUtxoId = ByteVec;

/// The result of applying a regular transaction to the ledger state along with extracted data.
#[derive(Debug, Default, Clone, PartialEq, Eq)]
pub struct ApplyRegularTransactionResult {
=======
/// The outcome of applying a regular transaction to the ledger state along with extracted data.
#[derive(Debug, Default, Clone, PartialEq, Eq)]
pub struct ApplyRegularTransactionOutcome {
>>>>>>> 05a05868
    pub transaction_result: TransactionResult,
    pub created_unshielded_utxos: Vec<UnshieldedUtxo>,
    pub spent_unshielded_utxos: Vec<UnshieldedUtxo>,
    pub ledger_events: Vec<LedgerEvent>,
}

<<<<<<< HEAD
=======
/// The outcome of applying a system transaction to the ledger state along with extracted data.
#[derive(Debug, Default, Clone, PartialEq, Eq)]
pub struct ApplySystemTransactionOutcome {
    pub created_unshielded_utxos: Vec<UnshieldedUtxo>,
    pub ledger_events: Vec<LedgerEvent>,
}

>>>>>>> 05a05868
/// The result of applying a transaction to the ledger state.
#[derive(Debug, Default, Clone, PartialEq, Eq, Serialize, Deserialize)]
pub enum TransactionResult {
    /// All guaranteed and fallible coins succeeded.
    Success,

    /// Not all fallible coins succeeded; the value maps segemt ID to success.
    PartialSuccess(Vec<(u16, bool)>),

    /// Guaranteed coins failed.
    #[default]
    Failure,
}

/// The variant of a transaction: regular or system.
#[derive(Debug, Clone, Copy, PartialEq, Eq, Type)]
#[cfg_attr(feature = "cloud", sqlx(type_name = "TRANSACTION_VARIANT"))]
pub enum TransactionVariant {
    Regular,
    System,
}

/// A contract action.
#[derive(Debug, Clone, PartialEq, Eq)]
pub struct ContractAction {
    pub address: SerializedContractAddress,
    pub state: SerializedContractState,
    pub attributes: ContractAttributes,
}

/// Attributes for a specific contract action.
#[derive(Debug, Clone, PartialEq, Eq, Serialize, Deserialize)]
pub enum ContractAttributes {
    Deploy,
    Call { entry_point: String },
    Update,
}

/// Token balance of a contract.
#[derive(Debug, Clone, Copy, PartialEq, Eq)]
pub struct ContractBalance {
    /// Token type identifier.
    pub token_type: TokenType,

    /// Balance amount as u128.
    pub amount: u128,
}

/// Transaction structure for fees calculation.
#[derive(Debug, Clone, Copy, PartialEq, Eq)]
pub struct TransactionStructure {
    pub segment_count: usize,
    pub estimated_input_count: usize,
    pub estimated_output_count: usize,
    pub has_contract_operations: bool,
    pub size: usize,
}

/// An unshielded UTXO.
#[derive(Debug, Clone, Copy, PartialEq, Eq)]
pub struct UnshieldedUtxo {
    pub owner: UnshieldedAddress,
    pub token_type: TokenType,
    pub value: u128,
    pub intent_hash: IntentHash,
    pub output_index: u32,
    pub initial_nonce: Nonce,
    pub registered_for_dust_generation: bool,
}

#[derive(Debug, Clone, PartialEq, Eq)]
pub struct LedgerEvent {
    pub grouping: LedgerEventGrouping,
    pub raw: SerializedLedgerEvent,
    pub attributes: LedgerEventAttributes,
}

impl LedgerEvent {
    fn zswap_input(raw: SerializedLedgerEvent) -> Self {
        Self {
            grouping: LedgerEventGrouping::Zswap,
            raw,
            attributes: LedgerEventAttributes::ZswapInput,
        }
    }

    fn zswap_output(raw: SerializedLedgerEvent) -> Self {
        Self {
            grouping: LedgerEventGrouping::Zswap,
            raw,
            attributes: LedgerEventAttributes::ZswapOutput,
        }
    }

    fn param_change(raw: SerializedLedgerEvent) -> Self {
        Self {
            grouping: LedgerEventGrouping::Dust,
            raw,
            attributes: LedgerEventAttributes::ParamChange,
        }
    }

<<<<<<< HEAD
    fn dust_initial_utxo(
        raw: SerializedLedgerEvent,
        output: dust::QualifiedDustOutput,
        generation_info: dust::DustGenerationInfo,
        generation_index: u64,
    ) -> Self {
        Self {
            grouping: LedgerEventGrouping::Dust,
            raw,
            attributes: LedgerEventAttributes::DustInitialUtxo {
                output,
                generation_info,
                generation_index,
            },
        }
    }

    fn dust_generation_dtime_update(
        raw: SerializedLedgerEvent,
        generation_info: dust::DustGenerationInfo,
        generation_index: u64,
        merkle_path: Vec<dust::DustMerklePathEntry>,
    ) -> Self {
        Self {
            grouping: LedgerEventGrouping::Dust,
            raw,
            attributes: LedgerEventAttributes::DustGenerationDtimeUpdate {
                generation_info,
                generation_index,
                merkle_path,
            },
        }
    }

    fn dust_spend_processed(
        raw: SerializedLedgerEvent,
        commitment: dust::DustCommitment,
        commitment_index: u64,
        nullifier: dust::DustNullifier,
        v_fee: u128,
        time: u64,
    ) -> Self {
        Self {
            grouping: LedgerEventGrouping::Dust,
            raw,
            attributes: LedgerEventAttributes::DustSpendProcessed {
                commitment,
                commitment_index,
                nullifier,
                v_fee,
                time,
            },
        }
    }
}

#[derive(Debug, Clone, PartialEq, Eq, Serialize, Deserialize)]
=======
    fn dust_initial_utxo(raw: SerializedLedgerEvent, output: DustOutput) -> Self {
        Self {
            grouping: LedgerEventGrouping::Dust,
            raw,
            attributes: LedgerEventAttributes::DustInitialUtxo { output },
        }
    }

    fn dust_generation_dtime_update(raw: SerializedLedgerEvent) -> Self {
        Self {
            grouping: LedgerEventGrouping::Dust,
            raw,
            attributes: LedgerEventAttributes::DustGenerationDtimeUpdate,
        }
    }

    fn dust_spend_processed(raw: SerializedLedgerEvent) -> Self {
        Self {
            grouping: LedgerEventGrouping::Dust,
            raw,
            attributes: LedgerEventAttributes::DustSpendProcessed,
        }
    }
}

#[derive(Debug, Clone, Copy, PartialEq, Eq, Serialize, Deserialize)]
>>>>>>> 05a05868
pub enum LedgerEventAttributes {
    ZswapInput,

    ZswapOutput,

    ParamChange,

<<<<<<< HEAD
    DustInitialUtxo {
        output: dust::QualifiedDustOutput,
        generation_info: dust::DustGenerationInfo,
        generation_index: u64,
    },

    DustGenerationDtimeUpdate {
        generation_info: dust::DustGenerationInfo,
        generation_index: u64,
        merkle_path: Vec<dust::DustMerklePathEntry>,
    },

    DustSpendProcessed {
        commitment: dust::DustCommitment,
        commitment_index: u64,
        nullifier: dust::DustNullifier,
        v_fee: u128,
        time: u64,
    },
}

/// Minimal DUST output info for backwards compatibility.
=======
    DustInitialUtxo { output: DustOutput },

    DustGenerationDtimeUpdate,

    DustSpendProcessed,
}

>>>>>>> 05a05868
#[derive(Debug, Clone, Copy, PartialEq, Eq, Serialize, Deserialize)]
pub struct DustOutput {
    pub nonce: Nonce,
}

#[derive(Debug, Clone, Copy, PartialEq, Eq, Serialize, Deserialize, Type)]
#[cfg_attr(feature = "cloud", sqlx(type_name = "LEDGER_EVENT_GROUPING"))]
pub enum LedgerEventGrouping {
    Zswap,
    Dust,
}<|MERGE_RESOLUTION|>--- conflicted
+++ resolved
@@ -56,7 +56,6 @@
 pub type SerializedTransaction = ByteVec;
 pub type SerializedZswapState = ByteVec;
 
-<<<<<<< HEAD
 // DUST-specific types for projection layer (CNGD).
 pub type DustCommitment = ByteArray<32>;
 pub type DustNonce = ByteArray<32>;
@@ -72,22 +71,15 @@
 pub type NightUtxoNonce = ByteArray<32>;
 pub type DustUtxoId = ByteVec;
 
-/// The result of applying a regular transaction to the ledger state along with extracted data.
-#[derive(Debug, Default, Clone, PartialEq, Eq)]
-pub struct ApplyRegularTransactionResult {
-=======
 /// The outcome of applying a regular transaction to the ledger state along with extracted data.
 #[derive(Debug, Default, Clone, PartialEq, Eq)]
 pub struct ApplyRegularTransactionOutcome {
->>>>>>> 05a05868
     pub transaction_result: TransactionResult,
     pub created_unshielded_utxos: Vec<UnshieldedUtxo>,
     pub spent_unshielded_utxos: Vec<UnshieldedUtxo>,
     pub ledger_events: Vec<LedgerEvent>,
 }
 
-<<<<<<< HEAD
-=======
 /// The outcome of applying a system transaction to the ledger state along with extracted data.
 #[derive(Debug, Default, Clone, PartialEq, Eq)]
 pub struct ApplySystemTransactionOutcome {
@@ -95,7 +87,6 @@
     pub ledger_events: Vec<LedgerEvent>,
 }
 
->>>>>>> 05a05868
 /// The result of applying a transaction to the ledger state.
 #[derive(Debug, Default, Clone, PartialEq, Eq, Serialize, Deserialize)]
 pub enum TransactionResult {
@@ -198,7 +189,6 @@
         }
     }
 
-<<<<<<< HEAD
     fn dust_initial_utxo(
         raw: SerializedLedgerEvent,
         output: dust::QualifiedDustOutput,
@@ -256,34 +246,6 @@
 }
 
 #[derive(Debug, Clone, PartialEq, Eq, Serialize, Deserialize)]
-=======
-    fn dust_initial_utxo(raw: SerializedLedgerEvent, output: DustOutput) -> Self {
-        Self {
-            grouping: LedgerEventGrouping::Dust,
-            raw,
-            attributes: LedgerEventAttributes::DustInitialUtxo { output },
-        }
-    }
-
-    fn dust_generation_dtime_update(raw: SerializedLedgerEvent) -> Self {
-        Self {
-            grouping: LedgerEventGrouping::Dust,
-            raw,
-            attributes: LedgerEventAttributes::DustGenerationDtimeUpdate,
-        }
-    }
-
-    fn dust_spend_processed(raw: SerializedLedgerEvent) -> Self {
-        Self {
-            grouping: LedgerEventGrouping::Dust,
-            raw,
-            attributes: LedgerEventAttributes::DustSpendProcessed,
-        }
-    }
-}
-
-#[derive(Debug, Clone, Copy, PartialEq, Eq, Serialize, Deserialize)]
->>>>>>> 05a05868
 pub enum LedgerEventAttributes {
     ZswapInput,
 
@@ -291,7 +253,6 @@
 
     ParamChange,
 
-<<<<<<< HEAD
     DustInitialUtxo {
         output: dust::QualifiedDustOutput,
         generation_info: dust::DustGenerationInfo,
@@ -314,15 +275,6 @@
 }
 
 /// Minimal DUST output info for backwards compatibility.
-=======
-    DustInitialUtxo { output: DustOutput },
-
-    DustGenerationDtimeUpdate,
-
-    DustSpendProcessed,
-}
-
->>>>>>> 05a05868
 #[derive(Debug, Clone, Copy, PartialEq, Eq, Serialize, Deserialize)]
 pub struct DustOutput {
     pub nonce: Nonce,
