query BlockQuery($block_offset: BlockOffset) {
    block(offset: $block_offset) {
        hash
        height
        protocolVersion
        timestamp
        author
        ledgerParameters
        parent {
            hash
            height
        }
        transactions {
            hash
            protocolVersion
            block {
                hash
            }
            contractActions {
                address
                transaction {
                    hash
                    block {
                        hash
                        height
                    }
                    __typename
                    ... on RegularTransaction {
                        transactionResult {
                            status
                            segments {
                                id
                                success
                            }
                        }
                        identifiers
                        startIndex
                        endIndex
                        fees {
                            paidFees
                            estimatedFees
                        }
                    }
                }
                unshieldedBalances {
                    tokenType
                    amount
                }
                __typename
                ... on ContractCall {
                    entryPoint
                    deploy {
                        address
                    }
                }
            }
            unshieldedCreatedOutputs {
                owner
                tokenType
                value
                outputIndex
                intentHash
                initialNonce
                registeredForDustGeneration
                createdAtTransaction {
                    hash
                    __typename
                    ... on RegularTransaction {
                        transactionResult {
                            status
                            segments {
                                id
                                success
                            }
                        }
                        identifiers
                        startIndex
                        endIndex
                        fees {
                            paidFees
                            estimatedFees
                        }
                    }
                }
                spentAtTransaction {
                    hash
                    __typename
                    ... on RegularTransaction {
                        transactionResult {
                            status
                            segments {
                                id
                                success
                            }
                        }
                        identifiers
                        startIndex
                        endIndex
                        fees {
                            paidFees
                            estimatedFees
                        }
                    }
                }
            }
            unshieldedSpentOutputs {
                owner
                tokenType
                value
                outputIndex
                intentHash
                initialNonce
                registeredForDustGeneration
                createdAtTransaction {
                    hash
                    __typename
                    ... on RegularTransaction {
                        transactionResult {
                            status
                            segments {
                                id
                                success
                            }
                        }
                        identifiers
                        startIndex
                        endIndex
                        fees {
                            paidFees
                            estimatedFees
                        }
                    }
                }
                spentAtTransaction {
                    hash
                    __typename
                    ... on RegularTransaction {
                        transactionResult {
                            status
                            segments {
                                id
                                success
                            }
                        }
                        identifiers
                        startIndex
                        endIndex
                        fees {
                            paidFees
                            estimatedFees
                        }
                    }
                }
            }
            zswapLedgerEvents {
                id
            }
            dustLedgerEvents {
                id
                __typename
                ... on DustInitialUtxo {
                    output {
                        nonce
                    }
                }
            }
            __typename
            ... on RegularTransaction {
                transactionResult {
                    status
                    segments {
                        id
                        success
                    }
                }
                identifiers
                startIndex
                endIndex
                fees {
                    paidFees
                    estimatedFees
                }
            }
        }
    }
}

query TransactionsQuery($transaction_offset: TransactionOffset!) {
    transactions(offset: $transaction_offset) {
        hash
        protocolVersion
        block {
            hash
        }
        contractActions {
            address
            transaction {
                hash
                block {
                    hash
                    height
                }
                __typename
                ... on RegularTransaction {
                    transactionResult {
                        status
                        segments {
                            id
                            success
                        }
                    }
                    identifiers
                    startIndex
                    endIndex
                    fees {
                        paidFees
                        estimatedFees
                    }
                }
            }
            unshieldedBalances {
                tokenType
                amount
            }
            __typename
            ... on ContractCall {
                entryPoint
                deploy {
                    address
                }
            }
        }
        unshieldedCreatedOutputs {
            owner
            tokenType
            value
            outputIndex
            intentHash
            initialNonce
            registeredForDustGeneration
            createdAtTransaction {
                hash
                __typename
                ... on RegularTransaction {
                    transactionResult {
                        status
                        segments {
                            id
                            success
                        }
                    }
                    identifiers
                    startIndex
                    endIndex
                    fees {
                        paidFees
                        estimatedFees
                    }
                }
            }
            spentAtTransaction {
                hash
                __typename
                ... on RegularTransaction {
                    transactionResult {
                        status
                        segments {
                            id
                            success
                        }
                    }
                    identifiers
                    startIndex
                    endIndex
                    fees {
                        paidFees
                        estimatedFees
                    }
                }
            }
        }
        unshieldedSpentOutputs {
            owner
            tokenType
            value
            outputIndex
            intentHash
            initialNonce
            registeredForDustGeneration
            createdAtTransaction {
                hash
                __typename
                ... on RegularTransaction {
                    transactionResult {
                        status
                        segments {
                            id
                            success
                        }
                    }
                    identifiers
                    startIndex
                    endIndex
                    fees {
                        paidFees
                        estimatedFees
                    }
                }
            }
            spentAtTransaction {
                hash
                __typename
                ... on RegularTransaction {
                    transactionResult {
                        status
                        segments {
                            id
                            success
                        }
                    }
                    identifiers
                    startIndex
                    endIndex
                    fees {
                        paidFees
                        estimatedFees
                    }
                }
            }
        }
        zswapLedgerEvents {
            id
        }
        dustLedgerEvents {
            id
            __typename
            ... on DustInitialUtxo {
                output {
                    nonce
                }
            }
        }
        __typename
        ... on RegularTransaction {
            transactionResult {
                status
                segments {
                    id
                    success
                }
            }
            identifiers
            startIndex
            endIndex
            fees {
                paidFees
                estimatedFees
            }
        }
    }
}

query ContractActionQuery(
    $address: HexEncoded!
    $contract_action_offset: ContractActionOffset
) {
    contractAction(address: $address, offset: $contract_action_offset) {
        address
        transaction {
            hash
            block {
                hash
                height
            }
            __typename
            ... on RegularTransaction {
                transactionResult {
                    status
                    segments {
                        id
                        success
                    }
                }
                identifiers
                startIndex
                endIndex
                fees {
                    paidFees
                    estimatedFees
                }
            }
        }
        unshieldedBalances {
            tokenType
            amount
        }
        __typename
        ... on ContractCall {
            entryPoint
            deploy {
                address
            }
        }
    }
}

mutation ConnectMutation($viewingKey: ViewingKey!) {
    connect(viewingKey: $viewingKey)
}

mutation DisconnectMutation($sessionId: HexEncoded!) {
    disconnect(sessionId: $sessionId)
}

subscription BlockSubscription($block_offset: BlockOffset) {
    blocks(offset: $block_offset) {
        hash
        height
        protocolVersion
        timestamp
        author
        ledgerParameters
        parent {
            hash
            height
        }
        transactions {
            hash
            protocolVersion
            block {
                hash
            }
            contractActions {
                address
                transaction {
                    hash
                    block {
                        hash
                        height
                    }
                    __typename
                    ... on RegularTransaction {
                        transactionResult {
                            status
                            segments {
                                id
                                success
                            }
                        }
                        identifiers
                        startIndex
                        endIndex
                        fees {
                            paidFees
                            estimatedFees
                        }
                    }
                }
                unshieldedBalances {
                    tokenType
                    amount
                }
                __typename
                ... on ContractCall {
                    entryPoint
                    deploy {
                        address
                    }
                }
            }
            unshieldedCreatedOutputs {
                owner
                tokenType
                value
                outputIndex
                intentHash
                initialNonce
                registeredForDustGeneration
                createdAtTransaction {
                    hash
                    __typename
                    ... on RegularTransaction {
                        transactionResult {
                            status
                            segments {
                                id
                                success
                            }
                        }
                        identifiers
                        startIndex
                        endIndex
                        fees {
                            paidFees
                            estimatedFees
                        }
                    }
                }
                spentAtTransaction {
                    hash
                    __typename
                    ... on RegularTransaction {
                        transactionResult {
                            status
                            segments {
                                id
                                success
                            }
                        }
                        identifiers
                        startIndex
                        endIndex
                        fees {
                            paidFees
                            estimatedFees
                        }
                    }
                }
            }
            unshieldedSpentOutputs {
                owner
                tokenType
                value
                outputIndex
                intentHash
                initialNonce
                registeredForDustGeneration
                createdAtTransaction {
                    hash
                    __typename
                    ... on RegularTransaction {
                        transactionResult {
                            status
                            segments {
                                id
                                success
                            }
                        }
                        identifiers
                        startIndex
                        endIndex
                        fees {
                            paidFees
                            estimatedFees
                        }
                    }
                }
                spentAtTransaction {
                    hash
                    __typename
                    ... on RegularTransaction {
                        transactionResult {
                            status
                            segments {
                                id
                                success
                            }
                        }
                        identifiers
                        startIndex
                        endIndex
                        fees {
                            paidFees
                            estimatedFees
                        }
                    }
                }
            }
            zswapLedgerEvents {
                id
            }
            dustLedgerEvents {
                id
                __typename
                ... on DustInitialUtxo {
                    output {
                        nonce
                    }
                }
            }
            __typename
            ... on RegularTransaction {
                transactionResult {
                    status
                    segments {
                        id
                        success
                    }
                }
                identifiers
                startIndex
                endIndex
                fees {
                    paidFees
                    estimatedFees
                }
            }
        }
    }
}

subscription ContractActionSubscription(
    $address: HexEncoded!
    $contract_action_subscription_offset: BlockOffset
) {
    contractActions(
        address: $address
        offset: $contract_action_subscription_offset
    ) {
        address
        transaction {
            hash
            block {
                hash
                height
            }
            __typename
            ... on RegularTransaction {
                transactionResult {
                    status
                    segments {
                        id
                        success
                    }
                }
                identifiers
                startIndex
                endIndex
                fees {
                    paidFees
                    estimatedFees
                }
            }
        }
        unshieldedBalances {
            tokenType
            amount
        }
        __typename
        ... on ContractCall {
            entryPoint
            deploy {
                address
            }
        }
    }
}

subscription ShieldedTransactionsSubscription($sessionId: HexEncoded!) {
    shieldedTransactions(sessionId: $sessionId) {
        __typename
        ... on RelevantTransaction {
            transaction {
                startIndex
                endIndex
            }
            collapsedMerkleTree {
                startIndex
                endIndex
            }
        }
        __typename
        ... on ShieldedTransactionsProgress {
            highestEndIndex
            highestCheckedEndIndex
            highestRelevantEndIndex
        }
    }
}

subscription UnshieldedTransactionsSubscription($address: UnshieldedAddress!) {
    unshieldedTransactions(address: $address) {
        __typename
        ... on UnshieldedTransaction {
            transaction {
                hash
                __typename
                ... on RegularTransaction {
                    transactionResult {
                        status
                        segments {
                            id
                            success
                        }
                    }
                    identifiers
                    startIndex
                    endIndex
                    fees {
                        paidFees
                        estimatedFees
                    }
                }
            }
            createdUtxos {
                owner
                tokenType
                value
                outputIndex
                intentHash
                initialNonce
                registeredForDustGeneration
                createdAtTransaction {
                    hash
                    __typename
                    ... on RegularTransaction {
                        transactionResult {
                            status
                            segments {
                                id
                                success
                            }
                        }
                        identifiers
                        startIndex
                        endIndex
                        fees {
                            paidFees
                            estimatedFees
                        }
                    }
                }
            }
            spentUtxos {
                owner
                tokenType
                value
                outputIndex
                intentHash
                initialNonce
                registeredForDustGeneration
                createdAtTransaction {
                    hash
                    __typename
                    ... on RegularTransaction {
                        transactionResult {
                            status
                            segments {
                                id
                                success
                            }
                        }
                        identifiers
                        startIndex
                        endIndex
                        fees {
                            paidFees
                            estimatedFees
                        }
                    }
                }
                spentAtTransaction {
                    hash
                    __typename
                    ... on RegularTransaction {
                        transactionResult {
                            status
                            segments {
                                id
                                success
                            }
                        }
                        identifiers
                        startIndex
                        endIndex
                        fees {
                            paidFees
                            estimatedFees
                        }
                    }
                }
            }
        }
        __typename
        ... on UnshieldedTransactionsProgress {
            highestTransactionId
        }
    }
}

subscription ZswapLedgerEventsSubscription($id: Int) {
    zswapLedgerEvents(id: $id) {
        id
    }
}

subscription DustLedgerEventsSubscription($id: Int) {
    dustLedgerEvents(id: $id) {
        id
        __typename
        ... on DustInitialUtxo {
            output {
                nonce
            }
        }
    }
<<<<<<< HEAD
}

# DUST Queries from feat/cnight-generates-dust
query DustEventsByTransactionQuery($transactionHash: HexEncoded!) {
    dustEventsByTransaction(transactionHash: $transactionHash) {
        transactionHash
        logicalSegment
        physicalSegment
        eventVariant
        eventAttributes {
            __typename
            ... on DustInitialUtxoDetails {
                initialValue
                owner
                nonce
                seq
                ctime
                backingNight
                mtIndex
                generationInfo {
                    nightUtxoHash
                    value
                    owner
                    nonce
                    ctime
                    dtime
                    merkleIndex
                }
            }
            __typename
            ... on DustGenerationDtimeUpdateDetails {
                generationInfo {
                    nightUtxoHash
                    value
                    owner
                    nonce
                    ctime
                    dtime
                    merkleIndex
                }
            }
            __typename
            ... on DustSpendProcessedDetails {
                commitment
                nullifier
                vFee
                time
                params {
                    nightDustRatio
                    generationDecayRate
                    dustGracePeriod
                }
            }
        }
    }
}

query RecentDustEventsQuery($limit: Int, $eventVariant: DustEventVariant) {
    recentDustEvents(limit: $limit, eventVariant: $eventVariant) {
        transactionHash
        logicalSegment
        physicalSegment
        eventVariant
        eventAttributes {
            __typename
            ... on DustInitialUtxoDetails {
                initialValue
                owner
                nonce
                seq
                ctime
                backingNight
                mtIndex
                generationInfo {
                    nightUtxoHash
                    value
                    owner
                    nonce
                    ctime
                    dtime
                    merkleIndex
                }
            }
            __typename
            ... on DustGenerationDtimeUpdateDetails {
                generationInfo {
                    nightUtxoHash
                    value
                    owner
                    nonce
                    ctime
                    dtime
                    merkleIndex
                }
            }
            __typename
            ... on DustSpendProcessedDetails {
                commitment
                nullifier
                vFee
                time
                params {
                    nightDustRatio
                    generationDecayRate
                    dustGracePeriod
                }
            }
        }
    }
}

query CurrentDustStateQuery {
    currentDustState {
        commitmentTreeRoot
        generationTreeRoot
        blockHeight
        timestamp
        totalRegistrations
    }
}

query DustMerkleRootQuery($treeType: DustMerkleTreeType!, $timestamp: Int!) {
    dustMerkleRoot(treeType: $treeType, timestamp: $timestamp)
}

query DustGenerationStatusQuery($cardanoStakeKeys: [HexEncoded!]!) {
    dustGenerationStatus(cardanoStakeKeys: $cardanoStakeKeys) {
        cardanoStakeKey
        dustAddress
        isRegistered
        generationRate
        currentCapacity
        nightBalance
    }
=======
>>>>>>> 05a05868
}<|MERGE_RESOLUTION|>--- conflicted
+++ resolved
@@ -794,141 +794,4 @@
             }
         }
     }
-<<<<<<< HEAD
-}
-
-# DUST Queries from feat/cnight-generates-dust
-query DustEventsByTransactionQuery($transactionHash: HexEncoded!) {
-    dustEventsByTransaction(transactionHash: $transactionHash) {
-        transactionHash
-        logicalSegment
-        physicalSegment
-        eventVariant
-        eventAttributes {
-            __typename
-            ... on DustInitialUtxoDetails {
-                initialValue
-                owner
-                nonce
-                seq
-                ctime
-                backingNight
-                mtIndex
-                generationInfo {
-                    nightUtxoHash
-                    value
-                    owner
-                    nonce
-                    ctime
-                    dtime
-                    merkleIndex
-                }
-            }
-            __typename
-            ... on DustGenerationDtimeUpdateDetails {
-                generationInfo {
-                    nightUtxoHash
-                    value
-                    owner
-                    nonce
-                    ctime
-                    dtime
-                    merkleIndex
-                }
-            }
-            __typename
-            ... on DustSpendProcessedDetails {
-                commitment
-                nullifier
-                vFee
-                time
-                params {
-                    nightDustRatio
-                    generationDecayRate
-                    dustGracePeriod
-                }
-            }
-        }
-    }
-}
-
-query RecentDustEventsQuery($limit: Int, $eventVariant: DustEventVariant) {
-    recentDustEvents(limit: $limit, eventVariant: $eventVariant) {
-        transactionHash
-        logicalSegment
-        physicalSegment
-        eventVariant
-        eventAttributes {
-            __typename
-            ... on DustInitialUtxoDetails {
-                initialValue
-                owner
-                nonce
-                seq
-                ctime
-                backingNight
-                mtIndex
-                generationInfo {
-                    nightUtxoHash
-                    value
-                    owner
-                    nonce
-                    ctime
-                    dtime
-                    merkleIndex
-                }
-            }
-            __typename
-            ... on DustGenerationDtimeUpdateDetails {
-                generationInfo {
-                    nightUtxoHash
-                    value
-                    owner
-                    nonce
-                    ctime
-                    dtime
-                    merkleIndex
-                }
-            }
-            __typename
-            ... on DustSpendProcessedDetails {
-                commitment
-                nullifier
-                vFee
-                time
-                params {
-                    nightDustRatio
-                    generationDecayRate
-                    dustGracePeriod
-                }
-            }
-        }
-    }
-}
-
-query CurrentDustStateQuery {
-    currentDustState {
-        commitmentTreeRoot
-        generationTreeRoot
-        blockHeight
-        timestamp
-        totalRegistrations
-    }
-}
-
-query DustMerkleRootQuery($treeType: DustMerkleTreeType!, $timestamp: Int!) {
-    dustMerkleRoot(treeType: $treeType, timestamp: $timestamp)
-}
-
-query DustGenerationStatusQuery($cardanoStakeKeys: [HexEncoded!]!) {
-    dustGenerationStatus(cardanoStakeKeys: $cardanoStakeKeys) {
-        cardanoStakeKey
-        dustAddress
-        isRegistered
-        generationRate
-        currentCapacity
-        nightBalance
-    }
-=======
->>>>>>> 05a05868
 }