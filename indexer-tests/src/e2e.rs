// This file is part of midnight-indexer.
// Copyright (C) 2025 Midnight Foundation
// SPDX-License-Identifier: Apache-2.0
// Licensed under the Apache License, Version 2.0 (the "License");
// You may not use this file except in compliance with the License.
// You may obtain a copy of the License at
// http://www.apache.org/licenses/LICENSE-2.0
// Unless required by applicable law or agreed to in writing, software
// distributed under the License is distributed on an "AS IS" BASIS,
// WITHOUT WARRANTIES OR CONDITIONS OF ANY KIND, either express or implied.
// See the License for the specific language governing permissions and
// limitations under the License.

//! e2e testing library

use crate::{
    e2e::graphql::{
<<<<<<< HEAD
        BlockQuery,
        BlockSubscription,
        ConnectMutation,
        ContractActionQuery,
        ContractActionSubscription,
        // DUST query imports
        CurrentDustStateQuery,
        DisconnectMutation,
        DustEventsByTransactionQuery,
        DustGenerationStatusQuery,
        DustLedgerEventsSubscription,
        DustMerkleRootQuery,
        RecentDustEventsQuery,
        ShieldedTransactionsSubscription,
        TransactionsQuery,
        UnshieldedTransactionsSubscription,
        ZswapLedgerEventsSubscription,
        block_query,
=======
        BlockQuery, BlockSubscription, ConnectMutation, ContractActionQuery,
        ContractActionSubscription, DisconnectMutation, DustLedgerEventsSubscription,
        ShieldedTransactionsSubscription, TransactionsQuery, UnshieldedTransactionsSubscription,
        ZswapLedgerEventsSubscription, block_query,
>>>>>>> 05a05868
        block_subscription::{
            self, BlockSubscriptionBlocks, BlockSubscriptionBlocksTransactions,
            BlockSubscriptionBlocksTransactionsContractActions,
            BlockSubscriptionBlocksTransactionsDustLedgerEvents,
            BlockSubscriptionBlocksTransactionsOnRegularTransaction,
            BlockSubscriptionBlocksTransactionsUnshieldedCreatedOutputs,
            BlockSubscriptionBlocksTransactionsZswapLedgerEvents,
        },
        connect_mutation,
        contract_action_query::{self},
<<<<<<< HEAD
        contract_action_subscription,
        current_dust_state_query,
        disconnect_mutation,
        dust_events_by_transaction_query,
        dust_generation_status_query,
        dust_ledger_events_subscription,
        dust_merkle_root_query,
        recent_dust_events_query,
        shielded_transactions_subscription,
        transactions_query,
        unshielded_transactions_subscription,
        zswap_ledger_events_subscription,
=======
        contract_action_subscription, disconnect_mutation, dust_ledger_events_subscription,
        shielded_transactions_subscription, transactions_query,
        unshielded_transactions_subscription, zswap_ledger_events_subscription,
>>>>>>> 05a05868
    },
    graphql_ws_client,
};
use anyhow::{Context, bail};
use futures::{StreamExt, TryStreamExt, future::ok};
use graphql_client::{GraphQLQuery, Response};
use indexer_api::infra::api::v1::{AsBytesExt, viewing_key::ViewingKey};
use indexer_common::domain::{NetworkId, PROTOCOL_VERSION_000_017_000};
use itertools::Itertools;
use reqwest::Client;
use serde::Serialize;
use shielded_transactions_subscription::ShieldedTransactionsSubscriptionShieldedTransactions as ShieldedTransactions;
use std::{future::ready, time::Duration};
use unshielded_transactions_subscription::UnshieldedTransactionsSubscriptionUnshieldedTransactions as UnshieldedTransactions;

const MAX_HEIGHT: usize = 30;

/// Run comprehensive e2e tests for the Indexer. It is expected that the Indexer is set up with all
/// needed dependencies, e.g. a Node, and its API is exposed securely (https and wss) or insecurely
/// (http and ws) at the given host and port.
///
/// Tests include validation of transaction fee metadata (paid_fee, estimated_fee) and segment
/// results.
pub async fn run(network_id: NetworkId, host: &str, port: u16, secure: bool) -> anyhow::Result<()> {
    println!("Starting e2e testing");

    let (api_url, ws_api_url) = {
        let core = format!("{host}:{port}/api/v1/graphql");

        if secure {
            (format!("https://{core}"), format!("wss://{core}/ws"))
        } else {
            (format!("http://{core}"), format!("ws://{core}/ws"))
        }
    };

    let api_client = Client::new();

    // Collect Indexer data using the block subscription.
    let indexer_data = IndexerData::collect(&ws_api_url)
        .await
        .context("collect Indexer data")?;

    // Test queries.
    test_block_query(&indexer_data, &api_client, &api_url)
        .await
        .context("test block query")?;
    test_transactions_query(&indexer_data, &api_client, &api_url)
        .await
        .context("test transactions query")?;
    test_contract_action_query(&indexer_data, &api_client, &api_url)
        .await
        .context("test contract action query")?;

    // Test mutations.
    test_connect_mutation(&api_client, &api_url, network_id)
        .await
        .context("test connect mutation query")?;
    test_disconnect_mutation(&api_client, &api_url)
        .await
        .context("test disconnect mutation query")?;

    // Test subscriptions (the block subscription has already been tested above).
    test_contract_actions_subscription(&indexer_data, &ws_api_url)
        .await
        .context("test contract action subscription")?;
    test_shielded_transactions_subscription(&ws_api_url, network_id)
        .await
        .context("test shielded transactions subscription")?;
    test_unshielded_transactions_subscription(&indexer_data, &ws_api_url)
        .await
        .context("test unshielded transactions subscription")?;
    test_zswap_ledger_events_subscription(&indexer_data, &ws_api_url)
        .await
        .context("test zswap ledger events subscription")?;
    test_dust_ledger_events_subscription(&indexer_data, &ws_api_url)
        .await
        .context("test dust ledger events subscription")?;
<<<<<<< HEAD

    // Test DUST event queries (comprehensive coverage from feat/cnight-generates-dust)
    test_dust_events_queries(&indexer_data, &api_client, &api_url, &ws_api_url)
        .await
        .context("test DUST event queries")?;
=======
>>>>>>> 05a05868

    println!("Successfully finished e2e testing");

    Ok(())
}

/// All data needed for testing collected from the Indexer via the blocks subscription. To be used
/// as expected data in tests for all other API operations.
struct IndexerData {
    blocks: Vec<BlockSubscriptionBlocks>,
    transactions: Vec<BlockSubscriptionBlocksTransactions>,
    contract_actions: Vec<BlockSubscriptionBlocksTransactionsContractActions>,
    unshielded_utxos: Vec<BlockSubscriptionBlocksTransactionsUnshieldedCreatedOutputs>,
    zswap_ledger_events: Vec<BlockSubscriptionBlocksTransactionsZswapLedgerEvents>,
    dust_ledger_events: Vec<BlockSubscriptionBlocksTransactionsDustLedgerEvents>,
}

impl IndexerData {
    /// Not only collects the Indexer data needed for testing, but also validates it, e.g. that
    /// block heights start at zero and increment by one.
    async fn collect(ws_api_url: &str) -> anyhow::Result<Self> {
        // Subscribe to blocks and collect up to MAX_HEIGHT.
        let variables = block_subscription::Variables {
            block_offset: Some(block_subscription::BlockOffset::Height(0)),
        };
        let blocks = graphql_ws_client::subscribe::<BlockSubscription>(ws_api_url, variables)
            .await
            .context("subscribe to blocks")?
            .take(1 + MAX_HEIGHT)
            .map_ok(|data| data.blocks)
            .try_collect::<Vec<_>>()
            .await
            .context("collect blocks from block subscription")?;

        // Validate that block heights start at zero and increment by one.
        assert_eq!(
            blocks.iter().map(|block| block.height).collect::<Vec<_>>(),
            (0..=MAX_HEIGHT).map(|n| n as i64).collect::<Vec<_>>()
        );

        // Verify that each block references its parent and the height is incremented by one.
        blocks.windows(2).all(|blocks| {
            let hash_0 = &blocks[0].hash;
            let height_0 = blocks[0].height;

            let parent_hash_1 = blocks[1]
                .parent
                .as_ref()
                .map(|block| &block.hash)
                .expect("non-genesis block has parent");
            let parent_height_1 = blocks[1]
                .parent
                .as_ref()
                .map(|block| block.height)
                .expect("non-genesis block has parent");

            hash_0 == parent_hash_1 && height_0 == parent_height_1
        });

        // Verify that all transactions of a block reference that block and have the same protocol
        // version like the block.
        assert!(blocks.iter().all(|block| {
            block.transactions.iter().all(|transaction| {
                transaction.block.hash == block.hash
                    && transaction.protocol_version == block.protocol_version
            })
        }));

        // Collect transactions.
        let transactions = blocks
            .iter()
            .flat_map(|block| block.transactions.to_owned())
            .collect::<Vec<_>>();

        // Verify various properties for regular transactions.
        let regular_transactions = transactions
            .iter()
            .filter_map(|transaction| match &transaction.on {
                block_subscription::BlockSubscriptionBlocksTransactionsOn::RegularTransaction(
                    transaction,
                ) => Some(transaction),
                block_subscription::BlockSubscriptionBlocksTransactionsOn::SystemTransaction => {
                    None
                }
            });
        for transaction in regular_transactions {
            // Verify transaction segment results.
            match &transaction.transaction_result.status {
                block_subscription::TransactionResultStatus::SUCCESS => {
                    assert!(transaction.transaction_result.segments.is_none())
                }
                block_subscription::TransactionResultStatus::PARTIAL_SUCCESS => {
                    assert!(transaction.transaction_result.segments.is_some())
                }
                block_subscription::TransactionResultStatus::FAILURE => {
                    assert!(transaction.transaction_result.segments.is_none())
                }
                block_subscription::TransactionResultStatus::Other(other) => {
                    panic!("unexpected variant TransactionResultStatus {other}")
                }
            };

            // Verify fees.
            assert!(
                transaction.fees.paid_fees.parse::<u64>().is_ok()
                    && transaction.fees.estimated_fees.parse::<u64>().is_ok()
            );
        }

        // Verify that contract actions of a transaction reference that transaction.
        assert!(transactions.iter().all(|transaction| {
            transaction
                .contract_actions
                .iter()
                .all(|contract_action| contract_action.transaction.hash == transaction.hash)
        }));

        // Collect contract actions.
        let contract_actions = transactions
            .iter()
            .flat_map(|transaction| transaction.contract_actions.iter().cloned())
            .collect::<Vec<_>>();

        // Verify that contract calls and their deploy have the same address.
        assert!(
            contract_actions
                .iter()
                .filter_map(|contract_action| {
                    let address = &contract_action.address;
                    match &contract_action.on {
                        block_subscription::BlockSubscriptionBlocksTransactionsContractActionsOn::ContractCall(contract_call) => {
                        Some((address, &contract_call.deploy.address))
                    }
                    _ => None,
                }})
                .all(|(call_address, deploy_address)| call_address == deploy_address)
        );

        // Collect unshielded UTXOs.
        let unshielded_utxos = transactions
            .iter()
            .flat_map(|transaction| transaction.unshielded_created_outputs.to_owned())
            .collect::<Vec<_>>();

        // Collect ledger events.
        let zswap_ledger_events = transactions
            .iter()
            .flat_map(|transaction| transaction.zswap_ledger_events.to_owned())
            .collect::<Vec<_>>();
        let dust_ledger_events = transactions
            .iter()
            .flat_map(|transaction| transaction.dust_ledger_events.to_owned())
            .collect::<Vec<_>>();

        Ok(Self {
            blocks,
            transactions,
            contract_actions,
            unshielded_utxos,
            zswap_ledger_events,
            dust_ledger_events,
        })
    }
}

/// Test the block query.
async fn test_block_query(
    indexer_data: &IndexerData,
    api_client: &Client,
    api_url: &str,
) -> anyhow::Result<()> {
    for expected_block in &indexer_data.blocks {
        // Existing hash.
        let variables = block_query::Variables {
            block_offset: Some(block_query::BlockOffset::Hash(
                expected_block.hash.to_owned(),
            )),
        };
        let block = send_query::<BlockQuery>(api_client, api_url, variables)
            .await?
            .block
            .expect("there is a block");
        assert_eq!(block.to_json_value(), expected_block.to_json_value());

        // Existing height.
        let variables = block_query::Variables {
            block_offset: Some(block_query::BlockOffset::Height(expected_block.height)),
        };
        let block = send_query::<BlockQuery>(api_client, api_url, variables)
            .await?
            .block
            .expect("there is a block");
        assert_eq!(block.to_json_value(), expected_block.to_json_value());
    }

    // No offset which yields the last block; as the node proceeds, that is unknown an only its
    // height can be verified to be larger or equal the collected ones.
    let variables = block_query::Variables { block_offset: None };
    let block = send_query::<BlockQuery>(api_client, api_url, variables)
        .await?
        .block
        .expect("there is a block");
    assert!(block.height >= MAX_HEIGHT as i64);

    // Unknown hash.
    let variables = block_query::Variables {
        block_offset: Some(block_query::BlockOffset::Hash([42; 32].hex_encode())),
    };
    let block = send_query::<BlockQuery>(api_client, api_url, variables)
        .await?
        .block;
    assert!(block.is_none());

    // Unknown height.
    let variables = block_query::Variables {
        block_offset: Some(block_query::BlockOffset::Height(u32::MAX as i64)),
    };
    let block = send_query::<BlockQuery>(api_client, api_url, variables)
        .await?
        .block;
    assert!(block.is_none());

    Ok(())
}

/// Test the transactions query, including fee metadata and segment results validation.
async fn test_transactions_query(
    indexer_data: &IndexerData,
    api_client: &Client,
    api_url: &str,
) -> anyhow::Result<()> {
    for expected_transaction in &indexer_data.transactions {
        // Existing hash.
        // Notice that transaction hashes are not unique, e.g. hashes of failed transactions might
        // be also used for later transactions. Hence the query might return more than one
        // transaction and we have to verify that the expected transaction is contained in that
        // collection.
        let variables = transactions_query::Variables {
            transaction_offset: transactions_query::TransactionOffset::Hash(
                expected_transaction.hash.to_owned(),
            ),
        };
        let transactions = send_query::<TransactionsQuery>(api_client, api_url, variables)
            .await?
            .transactions;

        // Verify expected transaction is in results.
        let transaction_values = transactions
            .iter()
            .map(|t| t.to_json_value())
            .collect::<Vec<_>>();
        assert!(transaction_values.contains(&expected_transaction.to_json_value()));

        // Existing identifier for regular transactions.
        if let block_subscription::BlockSubscriptionBlocksTransactionsOn::RegularTransaction(
            BlockSubscriptionBlocksTransactionsOnRegularTransaction { identifiers, .. },
        ) = &expected_transaction.on
        {
            for identifier in identifiers {
                let variables = transactions_query::Variables {
                    transaction_offset: transactions_query::TransactionOffset::Identifier(
                        identifier.to_owned(),
                    ),
                };
                let transactions = send_query::<TransactionsQuery>(api_client, api_url, variables)
                    .await?
                    .transactions;

                // Verify expected transaction is in results.
                let transaction_values = transactions
                    .iter()
                    .map(|t| t.to_json_value())
                    .collect::<Vec<_>>();
                assert!(transaction_values.contains(&expected_transaction.to_json_value()));
            }
        }
    }

    // Unknown hash.
    let variables = transactions_query::Variables {
        transaction_offset: transactions_query::TransactionOffset::Hash([42; 32].hex_encode()),
    };
    let transactions = send_query::<TransactionsQuery>(api_client, api_url, variables)
        .await?
        .transactions;
    assert!(transactions.is_empty());

    // Unknown identifier.
    let variables = transactions_query::Variables {
        transaction_offset: transactions_query::TransactionOffset::Identifier(
            [42; 32].hex_encode(),
        ),
    };
    let transactions = send_query::<TransactionsQuery>(api_client, api_url, variables)
        .await?
        .transactions;
    assert!(transactions.is_empty());

    Ok(())
}

/// Test the contract action query.
async fn test_contract_action_query(
    indexer_data: &IndexerData,
    api_client: &Client,
    api_url: &str,
) -> anyhow::Result<()> {
    for expected_contract_action in &indexer_data.contract_actions {
        // Existing block hash.
        let variables = contract_action_query::Variables {
            address: expected_contract_action.address.to_owned(),
            contract_action_offset: Some(contract_action_query::ContractActionOffset::BlockOffset(
                contract_action_query::BlockOffset::Hash(
                    expected_contract_action.transaction.block.hash.to_owned(),
                ),
            )),
        };
        let contract_action = send_query::<ContractActionQuery>(api_client, api_url, variables)
            .await?
            .contract_action
            .expect("there is a contract action");
        assert_eq!(
            contract_action.to_json_value(),
            expected_contract_action.to_json_value()
        );

        // Existing block height.
        let variables = contract_action_query::Variables {
            address: expected_contract_action.address.to_owned(),
            contract_action_offset: Some(contract_action_query::ContractActionOffset::BlockOffset(
                contract_action_query::BlockOffset::Height(
                    expected_contract_action.transaction.block.height.to_owned(),
                ),
            )),
        };
        let contract_action = send_query::<ContractActionQuery>(api_client, api_url, variables)
            .await?
            .contract_action
            .expect("there is a contract action");
        assert_eq!(
            contract_action.to_json_value(),
            expected_contract_action.to_json_value()
        );

        // Existing transaction hash.
        let variables = contract_action_query::Variables {
            address: expected_contract_action.address.to_owned(),
            contract_action_offset: Some(
                contract_action_query::ContractActionOffset::TransactionOffset(
                    contract_action_query::TransactionOffset::Hash(
                        expected_contract_action.transaction.hash.to_owned(),
                    ),
                ),
            ),
        };
        let contract_action = send_query::<ContractActionQuery>(api_client, api_url, variables)
            .await?
            .contract_action
            .expect("there is a contract action");
        assert_eq!(
            contract_action.to_json_value(),
            expected_contract_action.to_json_value()
        );

        // Existing transaction identifier.
        // The query will not necessarily return the expected contract action, but the most recent
        // one (with the highest ID); hence we can only compare addresses.
        if let block_subscription::BlockSubscriptionBlocksTransactionsContractActionsTransactionOn::RegularTransaction(transaction) = &expected_contract_action.transaction.on {
            for identifier in &transaction.identifiers  {
                let variables = contract_action_query::Variables {
                    address: expected_contract_action.address.to_owned(),
                    contract_action_offset: Some(
                        contract_action_query::ContractActionOffset::TransactionOffset(
                            contract_action_query::TransactionOffset::Identifier(identifier.to_owned()),
                        ),
                    ),
                };
                let contract_action = send_query::<ContractActionQuery>(api_client, api_url, variables)
                    .await?
                    .contract_action
                    .expect("there is a contract action");
                assert_eq!(contract_action.address, expected_contract_action.address);
            }
        }

        // Unknown block hash.
        let variables = contract_action_query::Variables {
            address: expected_contract_action.address.to_owned(),
            contract_action_offset: Some(contract_action_query::ContractActionOffset::BlockOffset(
                contract_action_query::BlockOffset::Hash([42; 32].hex_encode()),
            )),
        };
        let contract_action = send_query::<ContractActionQuery>(api_client, api_url, variables)
            .await?
            .contract_action;
        assert!(contract_action.is_none());

        // Unknown block height.
        let variables = contract_action_query::Variables {
            address: expected_contract_action.address.to_owned(),
            contract_action_offset: Some(contract_action_query::ContractActionOffset::BlockOffset(
                contract_action_query::BlockOffset::Height(MAX_HEIGHT as i64 + 42),
            )),
        };
        let contract_action = send_query::<ContractActionQuery>(api_client, api_url, variables)
            .await?
            .contract_action;
        assert!(contract_action.is_none());

        // Unknown transaction hash.
        let variables = contract_action_query::Variables {
            address: expected_contract_action.address.to_owned(),
            contract_action_offset: Some(
                contract_action_query::ContractActionOffset::TransactionOffset(
                    contract_action_query::TransactionOffset::Hash([42; 32].hex_encode()),
                ),
            ),
        };
        let contract_action = send_query::<ContractActionQuery>(api_client, api_url, variables)
            .await?
            .contract_action;
        assert!(contract_action.is_none());

        // Unknown transaction identifier.
        let variables = contract_action_query::Variables {
            address: expected_contract_action.address.to_owned(),
            contract_action_offset: Some(
                contract_action_query::ContractActionOffset::TransactionOffset(
                    contract_action_query::TransactionOffset::Identifier([42; 32].hex_encode()),
                ),
            ),
        };
        let contract_action = send_query::<ContractActionQuery>(api_client, api_url, variables)
            .await?
            .contract_action;
        assert!(contract_action.is_none());
    }

    Ok(())
}

/// Test the connect mutation.
async fn test_connect_mutation(
    api_client: &Client,
    api_url: &str,
    network_id: NetworkId,
) -> anyhow::Result<()> {
    // Valid viewing key.
    let viewing_key = ViewingKey::from(viewing_key(network_id));
    let variables = connect_mutation::Variables { viewing_key };
    let response = send_query::<ConnectMutation>(api_client, api_url, variables).await;
    assert!(response.is_ok());

    // Invalid viewing key.
    let variables = connect_mutation::Variables {
        viewing_key: ViewingKey("invalid".to_string()),
    };
    let response = send_query::<ConnectMutation>(api_client, api_url, variables).await;
    assert!(response.is_err());

    Ok(())
}

/// Test the disconnect mutation.
async fn test_disconnect_mutation(api_client: &Client, api_url: &str) -> anyhow::Result<()> {
    // Valid session ID.
    let session_id = indexer_common::domain::ViewingKey::from([0; 32])
        .to_session_id()
        .hex_encode();
    let variables = disconnect_mutation::Variables { session_id };
    let response = send_query::<DisconnectMutation>(api_client, api_url, variables).await;
    assert!(response.is_ok());

    // Invalid viewing key.
    let variables = disconnect_mutation::Variables {
        session_id: [42; 1].hex_encode(),
    };
    let response = send_query::<DisconnectMutation>(api_client, api_url, variables).await;
    assert!(response.is_err());

    Ok(())
}

/// Test the contract action subscription.
async fn test_contract_actions_subscription(
    indexer_data: &IndexerData,
    ws_api_url: &str,
) -> anyhow::Result<()> {
    // Map expected contract actions by address.
    let contract_actions_by_address = indexer_data
        .contract_actions
        .iter()
        .map(|c| (c.address.to_owned(), c.to_json_value()))
        .into_group_map();

    for (address, expected_contract_actions) in contract_actions_by_address {
        // No offset.
        let variables = contract_action_subscription::Variables {
            address: address.clone(),
            contract_action_subscription_offset: None,
        };
        let contract_actions =
            graphql_ws_client::subscribe::<ContractActionSubscription>(ws_api_url, variables)
                .await
                .context("subscribe to contract actions")?
                .take(expected_contract_actions.len())
                .map_ok(|data| data.contract_actions.to_json_value())
                .try_collect::<Vec<_>>()
                .await
                .context("collect blocks from contract action subscription")?;
        assert_eq!(contract_actions, expected_contract_actions);

        // Genesis hash.
        let hash = indexer_data
            .blocks
            .first()
            .map(|b| b.hash.to_owned())
            .expect("there is a first block");
        let variables = contract_action_subscription::Variables {
            address: address.clone(),
            contract_action_subscription_offset: Some(
                contract_action_subscription::BlockOffset::Hash(hash),
            ),
        };
        let contract_actions =
            graphql_ws_client::subscribe::<ContractActionSubscription>(ws_api_url, variables)
                .await
                .context("subscribe to contract actions")?
                .take(expected_contract_actions.len())
                .map_ok(|data| data.contract_actions.to_json_value())
                .try_collect::<Vec<_>>()
                .await
                .context("collect blocks from contract action subscription")?;
        assert_eq!(contract_actions, expected_contract_actions);

        // Height zero.
        let variables = contract_action_subscription::Variables {
            address,
            contract_action_subscription_offset: Some(
                contract_action_subscription::BlockOffset::Height(0),
            ),
        };
        let contract_actions =
            graphql_ws_client::subscribe::<ContractActionSubscription>(ws_api_url, variables)
                .await
                .context("subscribe to contract actions")?
                .take(expected_contract_actions.len())
                .map_ok(|data| data.contract_actions.to_json_value())
                .try_collect::<Vec<_>>()
                .await
                .context("collect blocks from contract action subscription")?;
        assert_eq!(contract_actions, expected_contract_actions);
    }

    Ok(())
}

/// Test the shielded transactions subscription.
async fn test_shielded_transactions_subscription(
<<<<<<< HEAD
    ws_api_url: &str,
    network_id: NetworkId,
) -> anyhow::Result<()> {
    let session_id = ViewingKey::from(viewing_key(network_id))
        .try_into_domain(network_id, PROTOCOL_VERSION_000_017_000)?
        .to_session_id()
        .hex_encode();

    // Collect shielded transactions events until there are no more relevant transactions.
    let variables = shielded_transactions_subscription::Variables { session_id };
    let relevant_transactions =
        graphql_ws_client::subscribe::<ShieldedTransactionsSubscription>(ws_api_url, variables)
            .await
            .context("subscribe to shielded transactions")?
            .map_ok(|data| data.shielded_transactions)
            .try_filter_map(|event| match event {
                ShieldedTransactions::RelevantTransaction(t) => ok(Some(t)),
                ShieldedTransactions::ShieldedTransactionsProgress(_) => ok(None),
            });
    let relevant_transactions =
        tokio_stream::StreamExt::timeout(relevant_transactions, Duration::from_secs(3))
            .take_while(|timeout_result| ready(timeout_result.is_ok()))
            .filter_map(|timeout_result| ready(timeout_result.map(Some).unwrap_or(None)))
            .try_collect::<Vec<_>>()
            .await
            .context("collect relevant transactions from shielded transactions events")?;

    // Verify that there are no index gaps.
    let mut expected_start_index = 0;
    for relevant_transaction in relevant_transactions {
        if let Some(collapsed_merkle_tree) = relevant_transaction.collapsed_merkle_tree {
            assert_eq!(collapsed_merkle_tree.start_index, expected_start_index);
            assert!(collapsed_merkle_tree.end_index >= collapsed_merkle_tree.start_index);

            expected_start_index = collapsed_merkle_tree.end_index + 1;
        }

        assert!(relevant_transaction.transaction.start_index == expected_start_index);
        assert!(
            relevant_transaction.transaction.end_index
                >= relevant_transaction.transaction.start_index
        );

        expected_start_index = relevant_transaction.transaction.end_index;
    }

    Ok(())
}

async fn test_unshielded_transactions_subscription(
    indexer_data: &IndexerData,
=======
>>>>>>> 05a05868
    ws_api_url: &str,
) -> anyhow::Result<()> {
<<<<<<< HEAD
    if let Some(unshielded_address) = indexer_data
        .unshielded_utxos
        .first()
        .cloned()
        .map(|a| a.owner)
    {
        let variables = unshielded_transactions_subscription::Variables {
            address: unshielded_address.clone(),
        };
        let unshielded_utxos_updates = graphql_ws_client::subscribe::<
            UnshieldedTransactionsSubscription,
        >(ws_api_url, variables)
        .await
        .context("subscribe to unshielded UTXOs")?
        .take(3)
        .map_ok(|data| data.unshielded_transactions)
        .try_filter_map(|event| match event {
            UnshieldedTransactions::UnshieldedTransaction(t) => ok(Some(t)),
            _ => ok(None),
        })
        .try_collect::<Vec<_>>()
        .await
        .context("collect unshielded UTXO events")?;

        assert!(unshielded_utxos_updates.iter().any(move |update| {
            update
                .created_utxos
                .iter()
                .any(|u| u.owner == unshielded_address)
        }));
    }

    Ok(())
}

async fn test_zswap_ledger_events_subscription(
    indexer_data: &IndexerData,
    ws_api_url: &str,
) -> anyhow::Result<()> {
    let expected_zswap_ledger_events = indexer_data
        .zswap_ledger_events
        .iter()
        .map(|event| event.to_json_value())
        .collect::<Vec<_>>();

    let variables = zswap_ledger_events_subscription::Variables { id: None };
    let zswap_ledger_events =
        graphql_ws_client::subscribe::<ZswapLedgerEventsSubscription>(ws_api_url, variables)
            .await
            .context("subscribe to zswap ledger events")?
            .take(expected_zswap_ledger_events.len())
            .map_ok(|data| data.zswap_ledger_events.to_json_value())
            .try_collect::<Vec<_>>()
            .await
            .context("collect zswap ledger events from subscription")?;

    assert_eq!(zswap_ledger_events, expected_zswap_ledger_events);

    Ok(())
}

async fn test_dust_ledger_events_subscription(
    indexer_data: &IndexerData,
    ws_api_url: &str,
) -> anyhow::Result<()> {
    let expected_dust_ledger_events = indexer_data
        .dust_ledger_events
        .iter()
        .map(|event| event.to_json_value())
        .collect::<Vec<_>>();

    let variables = dust_ledger_events_subscription::Variables { id: None };
    let dust_ledger_events =
        graphql_ws_client::subscribe::<DustLedgerEventsSubscription>(ws_api_url, variables)
            .await
            .context("subscribe to dust ledger events")?
            .map_ok(|data| data.dust_ledger_events.to_json_value());
    let dust_ledger_events =
        tokio_stream::StreamExt::timeout(dust_ledger_events, Duration::from_secs(3))
            .take_while(|timeout_result| ready(timeout_result.is_ok()))
            .filter_map(|timeout_result| ready(timeout_result.map(Some).unwrap_or(None)))
            .try_collect::<Vec<_>>()
            .await
            .context("collect dust ledger events from subscription")?;

    assert_eq!(dust_ledger_events, expected_dust_ledger_events);
=======
    let session_id = ViewingKey::from(viewing_key(network_id))
        .try_into_domain(network_id, PROTOCOL_VERSION_000_017_000)?
        .to_session_id()
        .hex_encode();

    // Collect shielded transactions events until there are no more relevant transactions.
    let variables = shielded_transactions_subscription::Variables { session_id };
    let relevant_transactions =
        graphql_ws_client::subscribe::<ShieldedTransactionsSubscription>(ws_api_url, variables)
            .await
            .context("subscribe to shielded transactions")?
            .map_ok(|data| data.shielded_transactions)
            .try_filter_map(|event| match event {
                ShieldedTransactions::RelevantTransaction(t) => ok(Some(t)),
                ShieldedTransactions::ShieldedTransactionsProgress(_) => ok(None),
            });
    let relevant_transactions =
        tokio_stream::StreamExt::timeout(relevant_transactions, Duration::from_secs(3))
            .take_while(|timeout_result| ready(timeout_result.is_ok()))
            .filter_map(|timeout_result| ready(timeout_result.map(Some).unwrap_or(None)))
            .try_collect::<Vec<_>>()
            .await
            .context("collect relevant transactions from shielded transactions events")?;

    // Verify that there are no index gaps.
    let mut expected_start_index = 0;
    for relevant_transaction in relevant_transactions {
        if let Some(collapsed_merkle_tree) = relevant_transaction.collapsed_merkle_tree {
            assert_eq!(collapsed_merkle_tree.start_index, expected_start_index);
            assert!(collapsed_merkle_tree.end_index >= collapsed_merkle_tree.start_index);

            expected_start_index = collapsed_merkle_tree.end_index + 1;
        }
>>>>>>> 05a05868

        assert!(relevant_transaction.transaction.start_index == expected_start_index);
        assert!(
            relevant_transaction.transaction.end_index
                >= relevant_transaction.transaction.start_index
        );

        expected_start_index = relevant_transaction.transaction.end_index;
    }

<<<<<<< HEAD
async fn send_query<T>(
    api_client: &Client,
    api_url: &str,
    variables: T::Variables,
) -> anyhow::Result<T::ResponseData>
where
    T: GraphQLQuery,
{
    let query = T::build_query(variables);

    let response = api_client
        .post(api_url)
        .json(&query)
        .send()
        .await
        .context("send query")?
        .error_for_status()
        .context("response for query")?
        .json::<Response<T::ResponseData>>()
        .await
        .context("JSON-decode query response")?;

    if let Some(errors) = response.errors {
        let errors = errors.into_iter().map(|e| e.message).join(", ");
        bail!(errors)
    }

    let data = response
        .data
        .expect("if there are no errors, there must be data");

    Ok(data)
}

/// Test DUST event queries with comprehensive validation (from feat/cnight-generates-dust)
async fn test_dust_events_queries(
    indexer_data: &IndexerData,
    api_client: &Client,
    api_url: &str,
    ws_api_url: &str,
) -> anyhow::Result<()> {
    // Track DUST-generating transactions and fee-paying transactions.
    // System transactions (like CNightGeneratesDust) are not directly exposed via the API,
    // so we infer their presence from the DUST events they generate.
    let mut dust_generating_tx_count = 0;
    let mut fee_paying_tx_count = 0;
    let mut total_dust_events = 0;
    let mut dust_initial_utxo_count = 0;
    let mut dust_generation_update_count = 0;
    let mut dust_spend_processed_count = 0;

    for transaction in &indexer_data.transactions {
        // Check if this transaction has DUST events.
        let variables = dust_events_by_transaction_query::Variables {
            transaction_hash: transaction.hash.to_owned(),
        };
        let events = send_query::<DustEventsByTransactionQuery>(api_client, api_url, variables)
            .await?
            .dust_events_by_transaction;

        if !events.is_empty() {
            // Transaction with DUST events (likely from CNightGeneratesDust system transaction).
            dust_generating_tx_count += 1;
            total_dust_events += events.len();

            // Validate DUST event structure and data.
            for event in &events {
                // Validate segment numbers are non-negative.
                assert!(event.logical_segment >= 0);
                assert!(event.physical_segment >= 0);

                // Validate transaction hash matches.
                assert_eq!(event.transaction_hash, transaction.hash);

                // Validate and count event types.
                match event.event_variant {
                    dust_events_by_transaction_query::DustEventVariant::DUST_INITIAL_UTXO => {
                        dust_initial_utxo_count += 1;
                    }
                    dust_events_by_transaction_query::DustEventVariant::DUST_GENERATION_DTIME_UPDATE => {
                        dust_generation_update_count += 1;
                    }
                    dust_events_by_transaction_query::DustEventVariant::DUST_SPEND_PROCESSED => {
                        dust_spend_processed_count += 1;
                    }
                    _ => {
                        panic!("Invalid DUST event type: {:?}", event.event_variant);
                    }
                }
            }
        }

        // Check if transaction has fees (prerequisite for DUST generation).
        // In test environment, this is typically 0 due to wallets lacking DUST balance.
        // Dev mode allows 0-fee transactions when wallets have insufficient DUST.
        // Only RegularTransaction has fees field.
        if let block_subscription::BlockSubscriptionBlocksTransactionsOn::RegularTransaction(
            regular_tx,
        ) = &transaction.on
            && regular_tx.fees.paid_fees.parse::<u64>().unwrap_or(0) > 0
        {
            fee_paying_tx_count += 1;
        }
    }

    // Handle the expected absence of DUST events in test environment.
    // CNightGeneratesDust only triggers when:
    // 1. cNIGHT UTXO events exist from Cardano (not present in test environment)
    // 2. Transactions pay fees > 0 (not happening due to wallets lacking DUST)
    if dust_generating_tx_count == 0 {
        println!(
            "No DUST-generating transactions found - this is expected in test environment without cNIGHT holders"
        );
        // This is the normal case for local testing. The implementation is verified
        // to work correctly when the prerequisites are met in production.
    } else {
        // Validate DUST events were generated and distributed properly.
        assert!(total_dust_events > 0);

        // When DUST events exist, validate we have a reasonable distribution.
        // At minimum, we should have initial UTXO events.
        assert!(dust_initial_utxo_count > 0);

        // Validate total counts match.
        assert_eq!(
            total_dust_events,
            dust_initial_utxo_count + dust_generation_update_count + dust_spend_processed_count
        );
    }

    // Verify that regular transactions without DUST don't return DUST events.
    // This tests the query filtering works correctly, even when no DUST events exist.
    // In test environment, ALL transactions will lack DUST events.
    for regular_tx in &indexer_data.transactions {
        let variables = dust_events_by_transaction_query::Variables {
            transaction_hash: regular_tx.hash.to_owned(),
        };
        let events = send_query::<DustEventsByTransactionQuery>(api_client, api_url, variables)
            .await?
            .dust_events_by_transaction;

        // If this is a regular transaction (no DUST events), verify and break
        if events.is_empty() {
            // Found a regular transaction
            break;
        }
    }

    // Test recentDustEvents query works correctly.
    println!("Testing recentDustEvents query...");
    let variables = recent_dust_events_query::Variables {
        limit: Some(10),
        event_variant: None, // Get all event types.
    };
    let recent_events = send_query::<RecentDustEventsQuery>(api_client, api_url, variables)
        .await?
        .recent_dust_events;
    println!(
        "recentDustEvents query completed, got {} events",
        recent_events.len()
    );

    // Just validate structure if we have events.
    for event in &recent_events {
        // Each event should have these fields (validation done by type system).
        // Just access them to ensure they exist.
        let _ = &event.transaction_hash;
        let _ = &event.event_variant;
        let _ = &event.event_attributes;
    }

    // Verify consistency: events should exist only if we found DUST-generating transactions.
    // Note: There may be pre-existing DUST events in the database from genesis or prior runs.
    if dust_generating_tx_count > 0 {
        assert!(!recent_events.is_empty());
    } else if !recent_events.is_empty() {
        // Pre-existing DUST events found (e.g., from genesis initialization)
        println!(
            "Found {} pre-existing DUST events in database",
            recent_events.len()
        );
    }

    // Test comprehensive DUST functionality with specific filters.
    test_dust_comprehensive_coverage(
        api_client,
        api_url,
        ws_api_url,
        &recent_events,
        indexer_data,
        dust_generating_tx_count,
        fee_paying_tx_count,
    )
    .await?;

    Ok(())
}

/// Comprehensive test coverage for DUST functionality.
///
/// Tests all DUST-related GraphQL queries and subscriptions to ensure they work correctly
/// even in the absence of actual DUST events (common in test environments).
/// In production, these queries will return real DUST distribution data when
/// cNIGHT holders exist and transactions pay fees.
async fn test_dust_comprehensive_coverage(
    api_client: &Client,
    api_url: &str,
    _ws_api_url: &str,
    recent_events: &[recent_dust_events_query::RecentDustEventsQueryRecentDustEvents],
    indexer_data: &IndexerData,
    dust_generating_tx_count: usize,
    fee_paying_tx_count: usize,
) -> anyhow::Result<()> {
    // 1. Test all DUST event type filters.
    // Even with no events, the queries should execute without errors.
    println!("Testing DUST event type filters...");
    let event_variants = [
        recent_dust_events_query::DustEventVariant::DUST_INITIAL_UTXO,
        recent_dust_events_query::DustEventVariant::DUST_GENERATION_DTIME_UPDATE,
        recent_dust_events_query::DustEventVariant::DUST_SPEND_PROCESSED,
    ];

    for (i, event_variant) in event_variants.iter().enumerate() {
        println!("  Testing filter {}/{}...", i + 1, event_variants.len());
        let variables = recent_dust_events_query::Variables {
            limit: Some(5),
            event_variant: Some(event_variant.clone()),
        };
        let filtered_events = send_query::<RecentDustEventsQuery>(api_client, api_url, variables)
            .await?
            .recent_dust_events;

        // Verify filter correctness.
        for _event in &filtered_events {
            // Type system ensures correct variant
        }
    }

    // 2. Validate DUST event fields based on event type.
    println!("Validating DUST event fields...");
    for event in recent_events {
        // All events must have core fields (validated by type system).
        let _ = &event.transaction_hash;
        let _ = &event.event_variant;
        let _ = &event.event_attributes;

        // Type-specific validation through event_attributes field
        if let recent_dust_events_query::DustEventVariant::DUST_INITIAL_UTXO = event.event_variant {
            // Event details validation would go here if needed
        }
    }

    // 3. Test pagination with limit parameter.
    println!("Testing pagination with limit parameter...");
    let variables = recent_dust_events_query::Variables {
        limit: Some(1),
        event_variant: None,
    };
    let limited_events = send_query::<RecentDustEventsQuery>(api_client, api_url, variables)
        .await?
        .recent_dust_events;
    assert!(limited_events.len() <= 1);
    println!("Pagination test completed.");

    // 4. Validate fee and DUST correlation.
    // Note: DUST distribution only happens when there are cNIGHT UTXO events from Cardano.
    // Fees alone don't trigger DUST distribution in the absence of such events.
    if fee_paying_tx_count > 0 && dust_generating_tx_count == 0 {
        println!(
            "Fees were paid but no DUST distribution occurred - this is expected without cNIGHT UTXO events"
        );
    }

    // 5. Test block height consistency.
    for event in recent_events {
        // Find the transaction for this event.
        if let Some(_tx) = indexer_data
            .transactions
            .iter()
            .find(|t| t.hash == event.transaction_hash)
        {
            // Transaction found, consistency maintained
        }
    }

    // 6. Validate SIDECHAIN_BLOCK_BENEFICIARY receives rewards.
    // In each block with fees, the beneficiary should get DUST events.
    // This is handled by CNightGeneratesDust system transactions.
    if dust_generating_tx_count > 0 {
        // At least some DUST events should be for block rewards.
        let has_reward_events = recent_events.iter().any(|e| {
            matches!(
                e.event_variant,
                recent_dust_events_query::DustEventVariant::DUST_INITIAL_UTXO
            ) || matches!(
                e.event_variant,
                recent_dust_events_query::DustEventVariant::DUST_SPEND_PROCESSED
            )
        });
        assert!(
            has_reward_events,
            "Block rewards should generate DUST events"
        );
    }

    // 7. Test additional DUST queries.
    // Only test DUST functionality if we have DUST events
    if dust_generating_tx_count > 0 {
        test_additional_dust_queries(api_client, api_url).await?;
    } else {
        println!("Skipping additional DUST queries - no DUST events available");
=======
    Ok(())
}

async fn test_unshielded_transactions_subscription(
    indexer_data: &IndexerData,
    ws_api_url: &str,
) -> anyhow::Result<()> {
    if let Some(unshielded_address) = indexer_data
        .unshielded_utxos
        .first()
        .cloned()
        .map(|a| a.owner)
    {
        let variables = unshielded_transactions_subscription::Variables {
            address: unshielded_address.clone(),
        };
        let unshielded_utxos_updates = graphql_ws_client::subscribe::<
            UnshieldedTransactionsSubscription,
        >(ws_api_url, variables)
        .await
        .context("subscribe to unshielded UTXOs")?
        .take(3)
        .map_ok(|data| data.unshielded_transactions)
        .try_filter_map(|event| match event {
            UnshieldedTransactions::UnshieldedTransaction(t) => ok(Some(t)),
            _ => ok(None),
        })
        .try_collect::<Vec<_>>()
        .await
        .context("collect unshielded UTXO events")?;

        assert!(unshielded_utxos_updates.iter().any(move |update| {
            update
                .created_utxos
                .iter()
                .any(|u| u.owner == unshielded_address)
        }));
    }

    Ok(())
}

async fn test_zswap_ledger_events_subscription(
    indexer_data: &IndexerData,
    ws_api_url: &str,
) -> anyhow::Result<()> {
    let expected_zswap_ledger_events = indexer_data
        .zswap_ledger_events
        .iter()
        .map(|event| event.to_json_value())
        .collect::<Vec<_>>();

    let variables = zswap_ledger_events_subscription::Variables { id: None };
    let zswap_ledger_events =
        graphql_ws_client::subscribe::<ZswapLedgerEventsSubscription>(ws_api_url, variables)
            .await
            .context("subscribe to zswap ledger events")?
            .take(expected_zswap_ledger_events.len())
            .map_ok(|data| data.zswap_ledger_events.to_json_value())
            .try_collect::<Vec<_>>()
            .await
            .context("collect zswap ledger events from subscription")?;

    assert_eq!(zswap_ledger_events, expected_zswap_ledger_events);

    Ok(())
}

async fn test_dust_ledger_events_subscription(
    indexer_data: &IndexerData,
    ws_api_url: &str,
) -> anyhow::Result<()> {
    let expected_dust_ledger_events = indexer_data
        .dust_ledger_events
        .iter()
        .map(|event| event.to_json_value())
        .collect::<Vec<_>>();

    let variables = dust_ledger_events_subscription::Variables { id: None };
    let dust_ledger_events =
        graphql_ws_client::subscribe::<DustLedgerEventsSubscription>(ws_api_url, variables)
            .await
            .context("subscribe to dust ledger events")?
            .map_ok(|data| data.dust_ledger_events.to_json_value());
    let dust_ledger_events =
        tokio_stream::StreamExt::timeout(dust_ledger_events, Duration::from_secs(3))
            .take_while(|timeout_result| ready(timeout_result.is_ok()))
            .filter_map(|timeout_result| ready(timeout_result.map(Some).unwrap_or(None)))
            .try_collect::<Vec<_>>()
            .await
            .context("collect dust ledger events from subscription")?;

    assert_eq!(dust_ledger_events, expected_dust_ledger_events);

    Ok(())
}

trait SerializeExt
where
    Self: Serialize,
{
    fn to_json_value(&self) -> serde_json::Value {
        serde_json::to_value(self).expect("can be JSON-serialized")
>>>>>>> 05a05868
    }

    Ok(())
}

<<<<<<< HEAD
/// Test additional DUST GraphQL queries.
async fn test_additional_dust_queries(api_client: &Client, api_url: &str) -> anyhow::Result<()> {
    use graphql_client::GraphQLQuery;
=======
impl<T> SerializeExt for T where T: Serialize {}

async fn send_query<T>(
    api_client: &Client,
    api_url: &str,
    variables: T::Variables,
) -> anyhow::Result<T::ResponseData>
where
    T: GraphQLQuery,
{
    let query = T::build_query(variables);
>>>>>>> 05a05868

    // Test currentDustState query.
    let query = CurrentDustStateQuery::build_query(current_dust_state_query::Variables {});
    let response: serde_json::Value = api_client
        .post(api_url)
        .json(&query)
        .send()
        .await?
        .json()
        .await?;

    // Verify response has expected structure.
    let dust_state = &response["data"]["currentDustState"];
    if dust_state.is_object() {
        // Validate structure when DUST data exists.
        assert!(
            dust_state["commitmentTreeRoot"].is_string()
                || dust_state["commitmentTreeRoot"].is_null()
        );
        assert!(
            dust_state["generationTreeRoot"].is_string()
                || dust_state["generationTreeRoot"].is_null()
        );
        assert!(dust_state["blockHeight"].is_number() || dust_state["blockHeight"].is_null());
        assert!(dust_state["timestamp"].is_number() || dust_state["timestamp"].is_null());
        assert!(
            dust_state["totalRegistrations"].is_number()
                || dust_state["totalRegistrations"].is_null()
        );

        // If we have numeric values, validate they're reasonable.
        if let Some(height) = dust_state["blockHeight"].as_i64() {
            assert!(height >= 0);
        }
        if let Some(ts) = dust_state["timestamp"].as_i64() {
            assert!(ts >= 0);
        }
        if let Some(regs) = dust_state["totalRegistrations"].as_i64() {
            assert!(regs >= 0);
        }
    } else {
        println!("No DUST state available - this is expected without cNIGHT UTXO events");
    }

    // Test dustGenerationStatus query.
    // Using test stake keys - actual values don't matter for structural testing.
    let test_stake_keys = vec![
        "0x0000000000000000000000000000000000000000000000000000000000000001"
            .try_into()
            .unwrap(),
        "0x0000000000000000000000000000000000000000000000000000000000000002"
            .try_into()
            .unwrap(),
    ];

    let variables = dust_generation_status_query::Variables {
        cardano_stake_keys: test_stake_keys,
    };
    let query = DustGenerationStatusQuery::build_query(variables);
    let response: serde_json::Value = api_client
        .post(api_url)
        .json(&query)
        .send()
        .await?
        .json()
        .await?;

    // Verify response structure.
    if let Some(status_array) = response["data"]["dustGenerationStatus"].as_array() {
        // Should return status for all requested addresses.
        assert!(!status_array.is_empty());

        for status in status_array {
            // Validate each status has required fields.
            assert!(status["cardanoStakeKey"].is_string());
            assert!(status["isRegistered"].is_boolean());

            // Other fields can be null for unregistered addresses.
            assert!(status["dustAddress"].is_string() || status["dustAddress"].is_null());
            assert!(status["generationRate"].is_string() || status["generationRate"].is_null());
            assert!(status["currentCapacity"].is_string() || status["currentCapacity"].is_null());
            assert!(status["nightBalance"].is_string() || status["nightBalance"].is_null());

            // If registered, dustAddress should be present.
            if status["isRegistered"].as_bool().unwrap_or(false) {
                assert!(status["dustAddress"].is_string());
            }
        }
    }

    // Test dustMerkleRoot query for historical data.
    let variables = dust_merkle_root_query::Variables {
        tree_type: dust_merkle_root_query::DustMerkleTreeType::COMMITMENT,
        timestamp: 0, // Genesis timestamp.
    };
    let query = DustMerkleRootQuery::build_query(variables);
    let response: serde_json::Value = api_client
        .post(api_url)
        .json(&query)
        .send()
        .await?
        .json()
        .await?;

    // May be null if no data at that timestamp.
    let merkle_root = &response["data"]["dustMerkleRoot"];
    assert!(merkle_root.is_string() || merkle_root.is_null());

    Ok(())
}

fn viewing_key(network_id: NetworkId) -> &'static str {
    match network_id {
        NetworkId::Undeployed => {
            "mn_shield-esk_undeployed1dlyj7u8juj68fd4psnkqhjxh32sec0q480vzswg8kd485e2kljcs9ete5h"
        }
        NetworkId::Devnet => {
            "mn_shield-esk_dev1dlyj7u8juj68fd4psnkqhjxh32sec0q480vzswg8kd485e2kljcsp7rsx2"
        }
        NetworkId::Testnet => {
            "mn_shield-esk_test1dlyj7u8juj68fd4psnkqhjxh32sec0q480vzswg8kd485e2kljcsuv0u5j"
        }
        NetworkId::Mainnet => {
            "mn_shield-esk1dlyj7u8juj68fd4psnkqhjxh32sec0q480vzswg8kd485e2kljcsucf6ww"
        }
    }
}

mod graphql {
    use graphql_client::GraphQLQuery;
    use indexer_api::infra::api::v1::{
        HexEncoded, mutation::Unit, unshielded::UnshieldedAddress, viewing_key::ViewingKey,
    };

    #[derive(GraphQLQuery)]
    #[graphql(
        schema_path = "../indexer-api/graphql/schema-v1.graphql",
        query_path = "./e2e.graphql",
        response_derives = "Debug, Clone, Serialize"
    )]
    pub struct BlockQuery;

    #[derive(GraphQLQuery)]
    #[graphql(
        schema_path = "../indexer-api/graphql/schema-v1.graphql",
        query_path = "./e2e.graphql",
        response_derives = "Debug, Clone, Serialize"
    )]
    pub struct TransactionsQuery;

    #[derive(GraphQLQuery)]
    #[graphql(
        schema_path = "../indexer-api/graphql/schema-v1.graphql",
        query_path = "./e2e.graphql",
        response_derives = "Debug, Clone, Serialize"
    )]
    pub struct ContractActionQuery;

    #[derive(GraphQLQuery)]
    #[graphql(
        schema_path = "../indexer-api/graphql/schema-v1.graphql",
        query_path = "./e2e.graphql",
        response_derives = "Debug, Clone, Serialize"
    )]
    pub struct UnshieldedTransactionsSubscription;

    #[derive(GraphQLQuery)]
    #[graphql(
        schema_path = "../indexer-api/graphql/schema-v1.graphql",
        query_path = "./e2e.graphql",
        response_derives = "Debug, Clone, Serialize"
    )]
    pub struct ConnectMutation;

    #[derive(GraphQLQuery)]
    #[graphql(
        schema_path = "../indexer-api/graphql/schema-v1.graphql",
        query_path = "./e2e.graphql",
        response_derives = "Debug, Clone, Serialize"
    )]
    pub struct DisconnectMutation;

    #[derive(GraphQLQuery)]
    #[graphql(
        schema_path = "../indexer-api/graphql/schema-v1.graphql",
        query_path = "./e2e.graphql",
        response_derives = "Debug, Clone, Serialize"
    )]
    pub struct BlockSubscription;

    #[derive(GraphQLQuery)]
    #[graphql(
        schema_path = "../indexer-api/graphql/schema-v1.graphql",
        query_path = "./e2e.graphql",
        response_derives = "Debug, Clone, Serialize"
    )]
    pub struct ContractActionSubscription;

    #[derive(GraphQLQuery)]
    #[graphql(
        schema_path = "../indexer-api/graphql/schema-v1.graphql",
        query_path = "./e2e.graphql",
        response_derives = "Debug, Clone, Serialize"
    )]
    pub struct ShieldedTransactionsSubscription;

    #[derive(GraphQLQuery)]
    #[graphql(
        schema_path = "../indexer-api/graphql/schema-v1.graphql",
        query_path = "./e2e.graphql",
        response_derives = "Debug, Clone, Serialize"
    )]
    pub struct ZswapLedgerEventsSubscription;

    #[derive(GraphQLQuery)]
    #[graphql(
        schema_path = "../indexer-api/graphql/schema-v1.graphql",
        query_path = "./e2e.graphql",
        response_derives = "Debug, Clone, Serialize"
    )]
    pub struct DustLedgerEventsSubscription;
<<<<<<< HEAD

    // DUST queries from feat/cnight-generates-dust
    #[derive(GraphQLQuery)]
    #[graphql(
        schema_path = "../indexer-api/graphql/schema-v1.graphql",
        query_path = "./e2e.graphql",
        response_derives = "Debug, Clone, Serialize"
    )]
    pub struct DustEventsByTransactionQuery;

    #[derive(GraphQLQuery)]
    #[graphql(
        schema_path = "../indexer-api/graphql/schema-v1.graphql",
        query_path = "./e2e.graphql",
        response_derives = "Debug, Clone, Serialize"
    )]
    pub struct RecentDustEventsQuery;

    #[derive(GraphQLQuery)]
    #[graphql(
        schema_path = "../indexer-api/graphql/schema-v1.graphql",
        query_path = "./e2e.graphql",
        response_derives = "Debug, Clone, Serialize"
    )]
    pub struct CurrentDustStateQuery;

    #[derive(GraphQLQuery)]
    #[graphql(
        schema_path = "../indexer-api/graphql/schema-v1.graphql",
        query_path = "./e2e.graphql",
        response_derives = "Debug, Clone, Serialize"
    )]
    pub struct DustMerkleRootQuery;

    #[derive(GraphQLQuery)]
    #[graphql(
        schema_path = "../indexer-api/graphql/schema-v1.graphql",
        query_path = "./e2e.graphql",
        response_derives = "Debug, Clone, Serialize"
    )]
    pub struct DustGenerationStatusQuery;
=======
>>>>>>> 05a05868
}<|MERGE_RESOLUTION|>--- conflicted
+++ resolved
@@ -15,31 +15,10 @@
 
 use crate::{
     e2e::graphql::{
-<<<<<<< HEAD
-        BlockQuery,
-        BlockSubscription,
-        ConnectMutation,
-        ContractActionQuery,
-        ContractActionSubscription,
-        // DUST query imports
-        CurrentDustStateQuery,
-        DisconnectMutation,
-        DustEventsByTransactionQuery,
-        DustGenerationStatusQuery,
-        DustLedgerEventsSubscription,
-        DustMerkleRootQuery,
-        RecentDustEventsQuery,
-        ShieldedTransactionsSubscription,
-        TransactionsQuery,
-        UnshieldedTransactionsSubscription,
-        ZswapLedgerEventsSubscription,
-        block_query,
-=======
         BlockQuery, BlockSubscription, ConnectMutation, ContractActionQuery,
         ContractActionSubscription, DisconnectMutation, DustLedgerEventsSubscription,
         ShieldedTransactionsSubscription, TransactionsQuery, UnshieldedTransactionsSubscription,
         ZswapLedgerEventsSubscription, block_query,
->>>>>>> 05a05868
         block_subscription::{
             self, BlockSubscriptionBlocks, BlockSubscriptionBlocksTransactions,
             BlockSubscriptionBlocksTransactionsContractActions,
@@ -50,24 +29,9 @@
         },
         connect_mutation,
         contract_action_query::{self},
-<<<<<<< HEAD
-        contract_action_subscription,
-        current_dust_state_query,
-        disconnect_mutation,
-        dust_events_by_transaction_query,
-        dust_generation_status_query,
-        dust_ledger_events_subscription,
-        dust_merkle_root_query,
-        recent_dust_events_query,
-        shielded_transactions_subscription,
-        transactions_query,
-        unshielded_transactions_subscription,
-        zswap_ledger_events_subscription,
-=======
         contract_action_subscription, disconnect_mutation, dust_ledger_events_subscription,
         shielded_transactions_subscription, transactions_query,
         unshielded_transactions_subscription, zswap_ledger_events_subscription,
->>>>>>> 05a05868
     },
     graphql_ws_client,
 };
@@ -146,14 +110,6 @@
     test_dust_ledger_events_subscription(&indexer_data, &ws_api_url)
         .await
         .context("test dust ledger events subscription")?;
-<<<<<<< HEAD
-
-    // Test DUST event queries (comprehensive coverage from feat/cnight-generates-dust)
-    test_dust_events_queries(&indexer_data, &api_client, &api_url, &ws_api_url)
-        .await
-        .context("test DUST event queries")?;
-=======
->>>>>>> 05a05868
 
     println!("Successfully finished e2e testing");
 
@@ -713,7 +669,6 @@
 
 /// Test the shielded transactions subscription.
 async fn test_shielded_transactions_subscription(
-<<<<<<< HEAD
     ws_api_url: &str,
     network_id: NetworkId,
 ) -> anyhow::Result<()> {
@@ -765,11 +720,8 @@
 
 async fn test_unshielded_transactions_subscription(
     indexer_data: &IndexerData,
-=======
->>>>>>> 05a05868
     ws_api_url: &str,
 ) -> anyhow::Result<()> {
-<<<<<<< HEAD
     if let Some(unshielded_address) = indexer_data
         .unshielded_utxos
         .first()
@@ -856,52 +808,21 @@
             .context("collect dust ledger events from subscription")?;
 
     assert_eq!(dust_ledger_events, expected_dust_ledger_events);
-=======
-    let session_id = ViewingKey::from(viewing_key(network_id))
-        .try_into_domain(network_id, PROTOCOL_VERSION_000_017_000)?
-        .to_session_id()
-        .hex_encode();
-
-    // Collect shielded transactions events until there are no more relevant transactions.
-    let variables = shielded_transactions_subscription::Variables { session_id };
-    let relevant_transactions =
-        graphql_ws_client::subscribe::<ShieldedTransactionsSubscription>(ws_api_url, variables)
-            .await
-            .context("subscribe to shielded transactions")?
-            .map_ok(|data| data.shielded_transactions)
-            .try_filter_map(|event| match event {
-                ShieldedTransactions::RelevantTransaction(t) => ok(Some(t)),
-                ShieldedTransactions::ShieldedTransactionsProgress(_) => ok(None),
-            });
-    let relevant_transactions =
-        tokio_stream::StreamExt::timeout(relevant_transactions, Duration::from_secs(3))
-            .take_while(|timeout_result| ready(timeout_result.is_ok()))
-            .filter_map(|timeout_result| ready(timeout_result.map(Some).unwrap_or(None)))
-            .try_collect::<Vec<_>>()
-            .await
-            .context("collect relevant transactions from shielded transactions events")?;
-
-    // Verify that there are no index gaps.
-    let mut expected_start_index = 0;
-    for relevant_transaction in relevant_transactions {
-        if let Some(collapsed_merkle_tree) = relevant_transaction.collapsed_merkle_tree {
-            assert_eq!(collapsed_merkle_tree.start_index, expected_start_index);
-            assert!(collapsed_merkle_tree.end_index >= collapsed_merkle_tree.start_index);
-
-            expected_start_index = collapsed_merkle_tree.end_index + 1;
-        }
->>>>>>> 05a05868
-
-        assert!(relevant_transaction.transaction.start_index == expected_start_index);
-        assert!(
-            relevant_transaction.transaction.end_index
-                >= relevant_transaction.transaction.start_index
-        );
-
-        expected_start_index = relevant_transaction.transaction.end_index;
+
+    Ok(())
+}
+
+trait SerializeExt
+where
+    Self: Serialize,
+{
+    fn to_json_value(&self) -> serde_json::Value {
+        serde_json::to_value(self).expect("can be JSON-serialized")
     }
-
-<<<<<<< HEAD
+}
+
+impl<T> SerializeExt for T where T: Serialize {}
+
 async fn send_query<T>(
     api_client: &Client,
     api_url: &str,
@@ -934,521 +855,6 @@
         .expect("if there are no errors, there must be data");
 
     Ok(data)
-}
-
-/// Test DUST event queries with comprehensive validation (from feat/cnight-generates-dust)
-async fn test_dust_events_queries(
-    indexer_data: &IndexerData,
-    api_client: &Client,
-    api_url: &str,
-    ws_api_url: &str,
-) -> anyhow::Result<()> {
-    // Track DUST-generating transactions and fee-paying transactions.
-    // System transactions (like CNightGeneratesDust) are not directly exposed via the API,
-    // so we infer their presence from the DUST events they generate.
-    let mut dust_generating_tx_count = 0;
-    let mut fee_paying_tx_count = 0;
-    let mut total_dust_events = 0;
-    let mut dust_initial_utxo_count = 0;
-    let mut dust_generation_update_count = 0;
-    let mut dust_spend_processed_count = 0;
-
-    for transaction in &indexer_data.transactions {
-        // Check if this transaction has DUST events.
-        let variables = dust_events_by_transaction_query::Variables {
-            transaction_hash: transaction.hash.to_owned(),
-        };
-        let events = send_query::<DustEventsByTransactionQuery>(api_client, api_url, variables)
-            .await?
-            .dust_events_by_transaction;
-
-        if !events.is_empty() {
-            // Transaction with DUST events (likely from CNightGeneratesDust system transaction).
-            dust_generating_tx_count += 1;
-            total_dust_events += events.len();
-
-            // Validate DUST event structure and data.
-            for event in &events {
-                // Validate segment numbers are non-negative.
-                assert!(event.logical_segment >= 0);
-                assert!(event.physical_segment >= 0);
-
-                // Validate transaction hash matches.
-                assert_eq!(event.transaction_hash, transaction.hash);
-
-                // Validate and count event types.
-                match event.event_variant {
-                    dust_events_by_transaction_query::DustEventVariant::DUST_INITIAL_UTXO => {
-                        dust_initial_utxo_count += 1;
-                    }
-                    dust_events_by_transaction_query::DustEventVariant::DUST_GENERATION_DTIME_UPDATE => {
-                        dust_generation_update_count += 1;
-                    }
-                    dust_events_by_transaction_query::DustEventVariant::DUST_SPEND_PROCESSED => {
-                        dust_spend_processed_count += 1;
-                    }
-                    _ => {
-                        panic!("Invalid DUST event type: {:?}", event.event_variant);
-                    }
-                }
-            }
-        }
-
-        // Check if transaction has fees (prerequisite for DUST generation).
-        // In test environment, this is typically 0 due to wallets lacking DUST balance.
-        // Dev mode allows 0-fee transactions when wallets have insufficient DUST.
-        // Only RegularTransaction has fees field.
-        if let block_subscription::BlockSubscriptionBlocksTransactionsOn::RegularTransaction(
-            regular_tx,
-        ) = &transaction.on
-            && regular_tx.fees.paid_fees.parse::<u64>().unwrap_or(0) > 0
-        {
-            fee_paying_tx_count += 1;
-        }
-    }
-
-    // Handle the expected absence of DUST events in test environment.
-    // CNightGeneratesDust only triggers when:
-    // 1. cNIGHT UTXO events exist from Cardano (not present in test environment)
-    // 2. Transactions pay fees > 0 (not happening due to wallets lacking DUST)
-    if dust_generating_tx_count == 0 {
-        println!(
-            "No DUST-generating transactions found - this is expected in test environment without cNIGHT holders"
-        );
-        // This is the normal case for local testing. The implementation is verified
-        // to work correctly when the prerequisites are met in production.
-    } else {
-        // Validate DUST events were generated and distributed properly.
-        assert!(total_dust_events > 0);
-
-        // When DUST events exist, validate we have a reasonable distribution.
-        // At minimum, we should have initial UTXO events.
-        assert!(dust_initial_utxo_count > 0);
-
-        // Validate total counts match.
-        assert_eq!(
-            total_dust_events,
-            dust_initial_utxo_count + dust_generation_update_count + dust_spend_processed_count
-        );
-    }
-
-    // Verify that regular transactions without DUST don't return DUST events.
-    // This tests the query filtering works correctly, even when no DUST events exist.
-    // In test environment, ALL transactions will lack DUST events.
-    for regular_tx in &indexer_data.transactions {
-        let variables = dust_events_by_transaction_query::Variables {
-            transaction_hash: regular_tx.hash.to_owned(),
-        };
-        let events = send_query::<DustEventsByTransactionQuery>(api_client, api_url, variables)
-            .await?
-            .dust_events_by_transaction;
-
-        // If this is a regular transaction (no DUST events), verify and break
-        if events.is_empty() {
-            // Found a regular transaction
-            break;
-        }
-    }
-
-    // Test recentDustEvents query works correctly.
-    println!("Testing recentDustEvents query...");
-    let variables = recent_dust_events_query::Variables {
-        limit: Some(10),
-        event_variant: None, // Get all event types.
-    };
-    let recent_events = send_query::<RecentDustEventsQuery>(api_client, api_url, variables)
-        .await?
-        .recent_dust_events;
-    println!(
-        "recentDustEvents query completed, got {} events",
-        recent_events.len()
-    );
-
-    // Just validate structure if we have events.
-    for event in &recent_events {
-        // Each event should have these fields (validation done by type system).
-        // Just access them to ensure they exist.
-        let _ = &event.transaction_hash;
-        let _ = &event.event_variant;
-        let _ = &event.event_attributes;
-    }
-
-    // Verify consistency: events should exist only if we found DUST-generating transactions.
-    // Note: There may be pre-existing DUST events in the database from genesis or prior runs.
-    if dust_generating_tx_count > 0 {
-        assert!(!recent_events.is_empty());
-    } else if !recent_events.is_empty() {
-        // Pre-existing DUST events found (e.g., from genesis initialization)
-        println!(
-            "Found {} pre-existing DUST events in database",
-            recent_events.len()
-        );
-    }
-
-    // Test comprehensive DUST functionality with specific filters.
-    test_dust_comprehensive_coverage(
-        api_client,
-        api_url,
-        ws_api_url,
-        &recent_events,
-        indexer_data,
-        dust_generating_tx_count,
-        fee_paying_tx_count,
-    )
-    .await?;
-
-    Ok(())
-}
-
-/// Comprehensive test coverage for DUST functionality.
-///
-/// Tests all DUST-related GraphQL queries and subscriptions to ensure they work correctly
-/// even in the absence of actual DUST events (common in test environments).
-/// In production, these queries will return real DUST distribution data when
-/// cNIGHT holders exist and transactions pay fees.
-async fn test_dust_comprehensive_coverage(
-    api_client: &Client,
-    api_url: &str,
-    _ws_api_url: &str,
-    recent_events: &[recent_dust_events_query::RecentDustEventsQueryRecentDustEvents],
-    indexer_data: &IndexerData,
-    dust_generating_tx_count: usize,
-    fee_paying_tx_count: usize,
-) -> anyhow::Result<()> {
-    // 1. Test all DUST event type filters.
-    // Even with no events, the queries should execute without errors.
-    println!("Testing DUST event type filters...");
-    let event_variants = [
-        recent_dust_events_query::DustEventVariant::DUST_INITIAL_UTXO,
-        recent_dust_events_query::DustEventVariant::DUST_GENERATION_DTIME_UPDATE,
-        recent_dust_events_query::DustEventVariant::DUST_SPEND_PROCESSED,
-    ];
-
-    for (i, event_variant) in event_variants.iter().enumerate() {
-        println!("  Testing filter {}/{}...", i + 1, event_variants.len());
-        let variables = recent_dust_events_query::Variables {
-            limit: Some(5),
-            event_variant: Some(event_variant.clone()),
-        };
-        let filtered_events = send_query::<RecentDustEventsQuery>(api_client, api_url, variables)
-            .await?
-            .recent_dust_events;
-
-        // Verify filter correctness.
-        for _event in &filtered_events {
-            // Type system ensures correct variant
-        }
-    }
-
-    // 2. Validate DUST event fields based on event type.
-    println!("Validating DUST event fields...");
-    for event in recent_events {
-        // All events must have core fields (validated by type system).
-        let _ = &event.transaction_hash;
-        let _ = &event.event_variant;
-        let _ = &event.event_attributes;
-
-        // Type-specific validation through event_attributes field
-        if let recent_dust_events_query::DustEventVariant::DUST_INITIAL_UTXO = event.event_variant {
-            // Event details validation would go here if needed
-        }
-    }
-
-    // 3. Test pagination with limit parameter.
-    println!("Testing pagination with limit parameter...");
-    let variables = recent_dust_events_query::Variables {
-        limit: Some(1),
-        event_variant: None,
-    };
-    let limited_events = send_query::<RecentDustEventsQuery>(api_client, api_url, variables)
-        .await?
-        .recent_dust_events;
-    assert!(limited_events.len() <= 1);
-    println!("Pagination test completed.");
-
-    // 4. Validate fee and DUST correlation.
-    // Note: DUST distribution only happens when there are cNIGHT UTXO events from Cardano.
-    // Fees alone don't trigger DUST distribution in the absence of such events.
-    if fee_paying_tx_count > 0 && dust_generating_tx_count == 0 {
-        println!(
-            "Fees were paid but no DUST distribution occurred - this is expected without cNIGHT UTXO events"
-        );
-    }
-
-    // 5. Test block height consistency.
-    for event in recent_events {
-        // Find the transaction for this event.
-        if let Some(_tx) = indexer_data
-            .transactions
-            .iter()
-            .find(|t| t.hash == event.transaction_hash)
-        {
-            // Transaction found, consistency maintained
-        }
-    }
-
-    // 6. Validate SIDECHAIN_BLOCK_BENEFICIARY receives rewards.
-    // In each block with fees, the beneficiary should get DUST events.
-    // This is handled by CNightGeneratesDust system transactions.
-    if dust_generating_tx_count > 0 {
-        // At least some DUST events should be for block rewards.
-        let has_reward_events = recent_events.iter().any(|e| {
-            matches!(
-                e.event_variant,
-                recent_dust_events_query::DustEventVariant::DUST_INITIAL_UTXO
-            ) || matches!(
-                e.event_variant,
-                recent_dust_events_query::DustEventVariant::DUST_SPEND_PROCESSED
-            )
-        });
-        assert!(
-            has_reward_events,
-            "Block rewards should generate DUST events"
-        );
-    }
-
-    // 7. Test additional DUST queries.
-    // Only test DUST functionality if we have DUST events
-    if dust_generating_tx_count > 0 {
-        test_additional_dust_queries(api_client, api_url).await?;
-    } else {
-        println!("Skipping additional DUST queries - no DUST events available");
-=======
-    Ok(())
-}
-
-async fn test_unshielded_transactions_subscription(
-    indexer_data: &IndexerData,
-    ws_api_url: &str,
-) -> anyhow::Result<()> {
-    if let Some(unshielded_address) = indexer_data
-        .unshielded_utxos
-        .first()
-        .cloned()
-        .map(|a| a.owner)
-    {
-        let variables = unshielded_transactions_subscription::Variables {
-            address: unshielded_address.clone(),
-        };
-        let unshielded_utxos_updates = graphql_ws_client::subscribe::<
-            UnshieldedTransactionsSubscription,
-        >(ws_api_url, variables)
-        .await
-        .context("subscribe to unshielded UTXOs")?
-        .take(3)
-        .map_ok(|data| data.unshielded_transactions)
-        .try_filter_map(|event| match event {
-            UnshieldedTransactions::UnshieldedTransaction(t) => ok(Some(t)),
-            _ => ok(None),
-        })
-        .try_collect::<Vec<_>>()
-        .await
-        .context("collect unshielded UTXO events")?;
-
-        assert!(unshielded_utxos_updates.iter().any(move |update| {
-            update
-                .created_utxos
-                .iter()
-                .any(|u| u.owner == unshielded_address)
-        }));
-    }
-
-    Ok(())
-}
-
-async fn test_zswap_ledger_events_subscription(
-    indexer_data: &IndexerData,
-    ws_api_url: &str,
-) -> anyhow::Result<()> {
-    let expected_zswap_ledger_events = indexer_data
-        .zswap_ledger_events
-        .iter()
-        .map(|event| event.to_json_value())
-        .collect::<Vec<_>>();
-
-    let variables = zswap_ledger_events_subscription::Variables { id: None };
-    let zswap_ledger_events =
-        graphql_ws_client::subscribe::<ZswapLedgerEventsSubscription>(ws_api_url, variables)
-            .await
-            .context("subscribe to zswap ledger events")?
-            .take(expected_zswap_ledger_events.len())
-            .map_ok(|data| data.zswap_ledger_events.to_json_value())
-            .try_collect::<Vec<_>>()
-            .await
-            .context("collect zswap ledger events from subscription")?;
-
-    assert_eq!(zswap_ledger_events, expected_zswap_ledger_events);
-
-    Ok(())
-}
-
-async fn test_dust_ledger_events_subscription(
-    indexer_data: &IndexerData,
-    ws_api_url: &str,
-) -> anyhow::Result<()> {
-    let expected_dust_ledger_events = indexer_data
-        .dust_ledger_events
-        .iter()
-        .map(|event| event.to_json_value())
-        .collect::<Vec<_>>();
-
-    let variables = dust_ledger_events_subscription::Variables { id: None };
-    let dust_ledger_events =
-        graphql_ws_client::subscribe::<DustLedgerEventsSubscription>(ws_api_url, variables)
-            .await
-            .context("subscribe to dust ledger events")?
-            .map_ok(|data| data.dust_ledger_events.to_json_value());
-    let dust_ledger_events =
-        tokio_stream::StreamExt::timeout(dust_ledger_events, Duration::from_secs(3))
-            .take_while(|timeout_result| ready(timeout_result.is_ok()))
-            .filter_map(|timeout_result| ready(timeout_result.map(Some).unwrap_or(None)))
-            .try_collect::<Vec<_>>()
-            .await
-            .context("collect dust ledger events from subscription")?;
-
-    assert_eq!(dust_ledger_events, expected_dust_ledger_events);
-
-    Ok(())
-}
-
-trait SerializeExt
-where
-    Self: Serialize,
-{
-    fn to_json_value(&self) -> serde_json::Value {
-        serde_json::to_value(self).expect("can be JSON-serialized")
->>>>>>> 05a05868
-    }
-
-    Ok(())
-}
-
-<<<<<<< HEAD
-/// Test additional DUST GraphQL queries.
-async fn test_additional_dust_queries(api_client: &Client, api_url: &str) -> anyhow::Result<()> {
-    use graphql_client::GraphQLQuery;
-=======
-impl<T> SerializeExt for T where T: Serialize {}
-
-async fn send_query<T>(
-    api_client: &Client,
-    api_url: &str,
-    variables: T::Variables,
-) -> anyhow::Result<T::ResponseData>
-where
-    T: GraphQLQuery,
-{
-    let query = T::build_query(variables);
->>>>>>> 05a05868
-
-    // Test currentDustState query.
-    let query = CurrentDustStateQuery::build_query(current_dust_state_query::Variables {});
-    let response: serde_json::Value = api_client
-        .post(api_url)
-        .json(&query)
-        .send()
-        .await?
-        .json()
-        .await?;
-
-    // Verify response has expected structure.
-    let dust_state = &response["data"]["currentDustState"];
-    if dust_state.is_object() {
-        // Validate structure when DUST data exists.
-        assert!(
-            dust_state["commitmentTreeRoot"].is_string()
-                || dust_state["commitmentTreeRoot"].is_null()
-        );
-        assert!(
-            dust_state["generationTreeRoot"].is_string()
-                || dust_state["generationTreeRoot"].is_null()
-        );
-        assert!(dust_state["blockHeight"].is_number() || dust_state["blockHeight"].is_null());
-        assert!(dust_state["timestamp"].is_number() || dust_state["timestamp"].is_null());
-        assert!(
-            dust_state["totalRegistrations"].is_number()
-                || dust_state["totalRegistrations"].is_null()
-        );
-
-        // If we have numeric values, validate they're reasonable.
-        if let Some(height) = dust_state["blockHeight"].as_i64() {
-            assert!(height >= 0);
-        }
-        if let Some(ts) = dust_state["timestamp"].as_i64() {
-            assert!(ts >= 0);
-        }
-        if let Some(regs) = dust_state["totalRegistrations"].as_i64() {
-            assert!(regs >= 0);
-        }
-    } else {
-        println!("No DUST state available - this is expected without cNIGHT UTXO events");
-    }
-
-    // Test dustGenerationStatus query.
-    // Using test stake keys - actual values don't matter for structural testing.
-    let test_stake_keys = vec![
-        "0x0000000000000000000000000000000000000000000000000000000000000001"
-            .try_into()
-            .unwrap(),
-        "0x0000000000000000000000000000000000000000000000000000000000000002"
-            .try_into()
-            .unwrap(),
-    ];
-
-    let variables = dust_generation_status_query::Variables {
-        cardano_stake_keys: test_stake_keys,
-    };
-    let query = DustGenerationStatusQuery::build_query(variables);
-    let response: serde_json::Value = api_client
-        .post(api_url)
-        .json(&query)
-        .send()
-        .await?
-        .json()
-        .await?;
-
-    // Verify response structure.
-    if let Some(status_array) = response["data"]["dustGenerationStatus"].as_array() {
-        // Should return status for all requested addresses.
-        assert!(!status_array.is_empty());
-
-        for status in status_array {
-            // Validate each status has required fields.
-            assert!(status["cardanoStakeKey"].is_string());
-            assert!(status["isRegistered"].is_boolean());
-
-            // Other fields can be null for unregistered addresses.
-            assert!(status["dustAddress"].is_string() || status["dustAddress"].is_null());
-            assert!(status["generationRate"].is_string() || status["generationRate"].is_null());
-            assert!(status["currentCapacity"].is_string() || status["currentCapacity"].is_null());
-            assert!(status["nightBalance"].is_string() || status["nightBalance"].is_null());
-
-            // If registered, dustAddress should be present.
-            if status["isRegistered"].as_bool().unwrap_or(false) {
-                assert!(status["dustAddress"].is_string());
-            }
-        }
-    }
-
-    // Test dustMerkleRoot query for historical data.
-    let variables = dust_merkle_root_query::Variables {
-        tree_type: dust_merkle_root_query::DustMerkleTreeType::COMMITMENT,
-        timestamp: 0, // Genesis timestamp.
-    };
-    let query = DustMerkleRootQuery::build_query(variables);
-    let response: serde_json::Value = api_client
-        .post(api_url)
-        .json(&query)
-        .send()
-        .await?
-        .json()
-        .await?;
-
-    // May be null if no data at that timestamp.
-    let merkle_root = &response["data"]["dustMerkleRoot"];
-    assert!(merkle_root.is_string() || merkle_root.is_null());
-
-    Ok(())
 }
 
 fn viewing_key(network_id: NetworkId) -> &'static str {
@@ -1561,48 +967,4 @@
         response_derives = "Debug, Clone, Serialize"
     )]
     pub struct DustLedgerEventsSubscription;
-<<<<<<< HEAD
-
-    // DUST queries from feat/cnight-generates-dust
-    #[derive(GraphQLQuery)]
-    #[graphql(
-        schema_path = "../indexer-api/graphql/schema-v1.graphql",
-        query_path = "./e2e.graphql",
-        response_derives = "Debug, Clone, Serialize"
-    )]
-    pub struct DustEventsByTransactionQuery;
-
-    #[derive(GraphQLQuery)]
-    #[graphql(
-        schema_path = "../indexer-api/graphql/schema-v1.graphql",
-        query_path = "./e2e.graphql",
-        response_derives = "Debug, Clone, Serialize"
-    )]
-    pub struct RecentDustEventsQuery;
-
-    #[derive(GraphQLQuery)]
-    #[graphql(
-        schema_path = "../indexer-api/graphql/schema-v1.graphql",
-        query_path = "./e2e.graphql",
-        response_derives = "Debug, Clone, Serialize"
-    )]
-    pub struct CurrentDustStateQuery;
-
-    #[derive(GraphQLQuery)]
-    #[graphql(
-        schema_path = "../indexer-api/graphql/schema-v1.graphql",
-        query_path = "./e2e.graphql",
-        response_derives = "Debug, Clone, Serialize"
-    )]
-    pub struct DustMerkleRootQuery;
-
-    #[derive(GraphQLQuery)]
-    #[graphql(
-        schema_path = "../indexer-api/graphql/schema-v1.graphql",
-        query_path = "./e2e.graphql",
-        response_derives = "Debug, Clone, Serialize"
-    )]
-    pub struct DustGenerationStatusQuery;
-=======
->>>>>>> 05a05868
 }