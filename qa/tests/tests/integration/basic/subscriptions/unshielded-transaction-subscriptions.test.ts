--- conflicted
+++ resolved
@@ -197,18 +197,12 @@
       expect(highestFoundTransactionId).toBe(highestTransactionId);
     });
 
-<<<<<<< HEAD
-    test.skip('IMPLEMENT ME: should stream unshielded transaction events that adheres to the expected schema', async () => {
-      // TODO: implement the following test that checks the schema of the unshielded transaction events
-    });
-=======
     test.todo(
       'IMPLEMENT ME: should stream unshielded transaction events that adheres to the expected schema',
       async () => {
         // TODO: implement the following test that checks the schema of the unshielded transaction events
       },
     );
->>>>>>> 05a05868
 
     /**
      * Subscribing to unshielded transaction events for an address without transactions
